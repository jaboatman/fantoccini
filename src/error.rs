use hyper::Error as HError;
use serde::Serialize;
use std::borrow::Cow;
use std::error::Error;
use std::fmt;
use std::fmt::Debug;
use std::io::Error as IOError;
use url::ParseError;
<<<<<<< HEAD
use webdriver::error as wderror;
pub use webdriver::error::ErrorStatus as WebDriverErrorStatus;
=======
use webdriver::error as webdriver;
>>>>>>> 37d7b535

/// An error occurred while attempting to establish a session for a new `Client`.
#[derive(Debug)]
pub enum NewSessionError {
    /// The given WebDriver URL is invalid.
    BadWebdriverUrl(ParseError),
    /// The WebDriver server could not be reached.
    Failed(HError),
    /// The connection to the WebDriver server was lost.
    Lost(IOError),
    /// The server did not give a WebDriver-conforming response.
    NotW3C(serde_json::Value),
    /// The WebDriver server refused to create a new session.
    SessionNotCreated(WebDriver),
}

impl Error for NewSessionError {
    fn description(&self) -> &str {
        match *self {
            NewSessionError::BadWebdriverUrl(..) => "webdriver url is invalid",
            NewSessionError::Failed(..) => "webdriver server did not respond",
            NewSessionError::Lost(..) => "webdriver server disconnected",
            NewSessionError::NotW3C(..) => "webdriver server gave non-conformant response",
            NewSessionError::SessionNotCreated(..) => "webdriver did not create session",
        }
    }

    fn cause(&self) -> Option<&dyn Error> {
        match *self {
            NewSessionError::BadWebdriverUrl(ref e) => Some(e),
            NewSessionError::Failed(ref e) => Some(e),
            NewSessionError::Lost(ref e) => Some(e),
            NewSessionError::NotW3C(..) => None,
            NewSessionError::SessionNotCreated(ref e) => Some(e),
        }
    }
}

impl fmt::Display for NewSessionError {
    #[allow(deprecated)]
    fn fmt(&self, f: &mut fmt::Formatter<'_>) -> fmt::Result {
        write!(f, "{}: ", self.description())?;
        match *self {
            NewSessionError::BadWebdriverUrl(ref e) => write!(f, "{}", e),
            NewSessionError::Failed(ref e) => write!(f, "{}", e),
            NewSessionError::Lost(ref e) => write!(f, "{}", e),
            NewSessionError::NotW3C(ref e) => write!(f, "{:?}", e),
            NewSessionError::SessionNotCreated(ref e) => write!(f, "{}", e),
        }
    }
}

/// An error occurred while executing some browser action.
#[derive(Debug)]
pub enum CmdError {
    /// A standard WebDriver error occurred.
    ///
    /// See [the spec] for details about what each of these errors represent. Note that for
    /// convenience `NoSuchElement` has been extracted into its own top-level variant.
    ///
    /// [the spec]: https://www.w3.org/TR/webdriver/#handling-errors
    Standard(WebDriver),

    /// No element was found matching the given locator.
    ///
    /// This variant lifts the ["no such element"] error variant from `Standard` to simplify
    /// checking for it in user code.
    ///
    /// It is also used for the ["stale element reference"] error variant.
    ///
    /// ["no such element"]: https://www.w3.org/TR/webdriver/#dfn-no-such-element
    /// ["stale element reference"]: https://www.w3.org/TR/webdriver/#dfn-stale-element-reference
    NoSuchElement(WebDriver),

    /// The requested window does not exist.
    ///
    /// This variant lifts the ["no such window"] error variant from `Standard` to simplify
    /// checking for it in user code.
    ///
    /// ["no such window"]: https://www.w3.org/TR/webdriver/#dfn-no-such-window
    NoSuchWindow(WebDriver),

    /// A bad URL was encountered during parsing.
    ///
    /// This normally happens if a link is clicked or the current URL is requested, but the URL in
    /// question is invalid or otherwise malformed.
    BadUrl(ParseError),

    /// A request to the WebDriver server failed.
    Failed(HError),

    /// The connection to the WebDriver server was lost.
    Lost(IOError),

    /// The WebDriver server responded with a non-standard, non-JSON reply.
    NotJson(String),

    /// The WebDriver server responded to a command with an invalid JSON response.
    Json(serde_json::Error),

    /// The WebDriver server produced a response that does not conform to the [W3C WebDriver
    /// specification][spec].
    ///
    /// Note: if you are trying to use `phantomjs` or `chromedriver`, note that these WebDriver
    /// implementations do *not* conform to the spec at this time. For example, `chromedriver`
    /// does not place `sessionId` for `NewSession` or errors under the `value` key in responses,
    /// and does not correctly encode and decode `WebElement` references.
    ///
    /// [spec]: https://www.w3.org/TR/webdriver/
    NotW3C(serde_json::Value),

    /// A function was invoked with an invalid argument.
    InvalidArgument(String, String),

    /// Could not decode a base64 image
    ImageDecodeError(::base64::DecodeError),

    /// Timeout of a wait condition.
    ///
    /// When waiting for a for a condition using [`Client::wait`](crate::Client::wait), any of the
    /// consuming methods, waiting on some condition, may return this error, indicating that the
    /// timeout waiting for the condition occurred.
    WaitTimeout,
}

impl CmdError {
    /// Returns true if this error indicates that a matching element was not found.
    ///
    /// Equivalent to
    /// ```no_run
    /// # use fantoccini::error::CmdError;
    /// # let e = CmdError::NotJson(String::new());
    /// let is_miss = if let CmdError::NoSuchElement(..) = e {
    ///   true
    /// } else {
    ///   false
    /// };
    /// ```
    pub fn is_miss(&self) -> bool {
        matches!(self, CmdError::NoSuchElement(..))
    }

    pub(crate) fn from_webdriver_error(e: webdriver::WebDriverError) -> Self {
        if let webdriver::WebDriverError {
            error: webdriver::ErrorStatus::NoSuchElement,
            ..
        } = e
        {
            CmdError::NoSuchElement(WebDriver::from_upstream_error(e))
        } else {
            CmdError::Standard(WebDriver::from_upstream_error(e))
        }
    }
}

impl Error for CmdError {
    fn description(&self) -> &str {
        match *self {
            CmdError::Standard(..) => "webdriver returned error",
            CmdError::NoSuchElement(..) => "no element found matching selector",
            CmdError::NoSuchWindow(..) => "no window is currently selected",
            CmdError::BadUrl(..) => "bad url provided",
            CmdError::Failed(..) => "webdriver could not be reached",
            CmdError::Lost(..) => "webdriver connection lost",
            CmdError::NotJson(..) => "webdriver returned invalid response",
            CmdError::Json(..) => "webdriver returned incoherent response",
            CmdError::NotW3C(..) => "webdriver returned non-conforming response",
            CmdError::InvalidArgument(..) => "invalid argument provided",
            CmdError::ImageDecodeError(..) => "error decoding image",
            CmdError::WaitTimeout => "timeout waiting on condition",
        }
    }

    fn cause(&self) -> Option<&dyn Error> {
        match *self {
            CmdError::Standard(ref e)
            | CmdError::NoSuchElement(ref e)
            | CmdError::NoSuchWindow(ref e) => Some(e),
            CmdError::BadUrl(ref e) => Some(e),
            CmdError::Failed(ref e) => Some(e),
            CmdError::Lost(ref e) => Some(e),
            CmdError::Json(ref e) => Some(e),
            CmdError::ImageDecodeError(ref e) => Some(e),
<<<<<<< HEAD
            CmdError::NotJson(_) | CmdError::NotW3C(_) | CmdError::InvalidArgument(..) => None,
=======
            CmdError::NotJson(_)
            | CmdError::NotW3C(_)
            | CmdError::InvalidArgument(..)
            | CmdError::WaitTimeout => None,
>>>>>>> 37d7b535
        }
    }
}

impl fmt::Display for CmdError {
    #[allow(deprecated)]
    fn fmt(&self, f: &mut fmt::Formatter<'_>) -> fmt::Result {
        write!(f, "{}: ", self.description())?;
        match *self {
            CmdError::Standard(ref e)
            | CmdError::NoSuchElement(ref e)
            | CmdError::NoSuchWindow(ref e) => write!(f, "{}", e),
            CmdError::BadUrl(ref e) => write!(f, "{}", e),
            CmdError::Failed(ref e) => write!(f, "{}", e),
            CmdError::Lost(ref e) => write!(f, "{}", e),
            CmdError::NotJson(ref e) => write!(f, "{}", e),
            CmdError::Json(ref e) => write!(f, "{}", e),
            CmdError::NotW3C(ref e) => write!(f, "{:?}", e),
            CmdError::ImageDecodeError(ref e) => write!(f, "{:?}", e),
            CmdError::InvalidArgument(ref arg, ref msg) => {
                write!(f, "Invalid argument `{}`: {}", arg, msg)
            }
            CmdError::WaitTimeout => Ok(()),
        }
    }
}

impl From<IOError> for CmdError {
    fn from(e: IOError) -> Self {
        CmdError::Lost(e)
    }
}

impl From<ParseError> for CmdError {
    fn from(e: ParseError) -> Self {
        CmdError::BadUrl(e)
    }
}

impl From<HError> for CmdError {
    fn from(e: HError) -> Self {
        CmdError::Failed(e)
    }
}

impl From<serde_json::Error> for CmdError {
    fn from(e: serde_json::Error) -> Self {
        CmdError::Json(e)
    }
}

/// Error of attempting to create an invalid [`WindowHandle`] from a
/// [`"current"` string][1].
///
/// [`WindowHandle`]: crate::WindowHandle
/// [1]: https://www.w3.org/TR/webdriver/#dfn-window-handles
#[derive(Clone, Copy, Debug)]
pub struct InvalidWindowHandle;

impl fmt::Display for InvalidWindowHandle {
    fn fmt(&self, f: &mut fmt::Formatter<'_>) -> fmt::Result {
        write!(f, r#"Window handle cannot be "current""#)
    }
}

impl Error for InvalidWindowHandle {}

impl From<InvalidWindowHandle> for CmdError {
    fn from(_: InvalidWindowHandle) -> Self {
        Self::NotW3C(serde_json::Value::String("current".to_string()))
    }
}

/// Error returned by WebDriver.
#[derive(Debug, Serialize)]
pub struct WebDriver {
    /// Code of this error provided by WebDriver.
    ///
    /// Intentionally made private, so library users cannot match on it.
    pub(crate) error: webdriver::ErrorStatus,

    /// Description of this error provided by WebDriver.
    pub message: Cow<'static, str>,

    /// Stacktrace of this error provided by WebDriver.
    pub stacktrace: Cow<'static, str>,
}

impl fmt::Display for WebDriver {
    fn fmt(&self, f: &mut fmt::Formatter<'_>) -> fmt::Result {
        write!(f, "{}", self.message)
    }
}

impl Error for WebDriver {}

impl WebDriver {
    pub(crate) fn from_upstream_error(e: webdriver::WebDriverError) -> Self {
        Self {
            error: e.error,
            message: e.message,
            stacktrace: e.stack,
        }
    }

    /// Returns [code] of this error provided by WebDriver.
    ///
    /// [code]: https://www.w3.org/TR/webdriver/#dfn-error-code
    pub fn error(&self) -> &'static str {
        self.error.error_code()
    }

    /// Returns [HTTP Status] of this error provided by WebDriver.
    ///
    /// [HTTP Status]: https://www.w3.org/TR/webdriver/#dfn-error-code
    pub fn http_status(&self) -> http::StatusCode {
        self.error.http_status()
    }
}

#[cfg(test)]
mod tests {
    use super::*;

    #[test]
    fn ensure_display_error_doesnt_stackoverflow() {
        println!("{}", CmdError::NotJson("test".to_string()));
        println!("{}", NewSessionError::Lost(IOError::last_os_error()));
    }
}<|MERGE_RESOLUTION|>--- conflicted
+++ resolved
@@ -6,12 +6,7 @@
 use std::fmt::Debug;
 use std::io::Error as IOError;
 use url::ParseError;
-<<<<<<< HEAD
-use webdriver::error as wderror;
-pub use webdriver::error::ErrorStatus as WebDriverErrorStatus;
-=======
 use webdriver::error as webdriver;
->>>>>>> 37d7b535
 
 /// An error occurred while attempting to establish a session for a new `Client`.
 #[derive(Debug)]
@@ -154,6 +149,12 @@
         matches!(self, CmdError::NoSuchElement(..))
     }
 
+    /// Returns true if this error indicates that a used element has gone stale since it was
+    /// selected.
+    pub fn is_stale_element(&self) -> bool {
+        matches!(self, CmdError::Standard(w) if w.error == webdriver::ErrorStatus::StaleElementReference)
+    }
+
     pub(crate) fn from_webdriver_error(e: webdriver::WebDriverError) -> Self {
         if let webdriver::WebDriverError {
             error: webdriver::ErrorStatus::NoSuchElement,
@@ -195,14 +196,10 @@
             CmdError::Lost(ref e) => Some(e),
             CmdError::Json(ref e) => Some(e),
             CmdError::ImageDecodeError(ref e) => Some(e),
-<<<<<<< HEAD
-            CmdError::NotJson(_) | CmdError::NotW3C(_) | CmdError::InvalidArgument(..) => None,
-=======
             CmdError::NotJson(_)
             | CmdError::NotW3C(_)
             | CmdError::InvalidArgument(..)
             | CmdError::WaitTimeout => None,
->>>>>>> 37d7b535
         }
     }
 }
