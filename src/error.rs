use http::StatusCode;
use hyper::Error as HError;
use serde::{Serialize, Serializer};
use std::borrow::Cow;
use std::error::Error;
use std::fmt;
use std::io::Error as IOError;
use std::str::FromStr;
use url::ParseError;

/// An error occurred while attempting to establish a session for a new `Client`.
#[derive(Debug)]
pub enum NewSessionError {
    /// The given WebDriver URL is invalid.
    BadWebdriverUrl(ParseError),
    /// The WebDriver server could not be reached.
    Failed(HError),
    /// The connection to the WebDriver server was lost.
    Lost(IOError),
    /// The server did not give a WebDriver-conforming response.
    NotW3C(serde_json::Value),
    /// The WebDriver server refused to create a new session.
    SessionNotCreated(WebDriver),
}

impl Error for NewSessionError {
    fn description(&self) -> &str {
        match *self {
            NewSessionError::BadWebdriverUrl(..) => "webdriver url is invalid",
            NewSessionError::Failed(..) => "webdriver server did not respond",
            NewSessionError::Lost(..) => "webdriver server disconnected",
            NewSessionError::NotW3C(..) => "webdriver server gave non-conformant response",
            NewSessionError::SessionNotCreated(..) => "webdriver did not create session",
        }
    }

    fn cause(&self) -> Option<&dyn Error> {
        match *self {
            NewSessionError::BadWebdriverUrl(ref e) => Some(e),
            NewSessionError::Failed(ref e) => Some(e),
            NewSessionError::Lost(ref e) => Some(e),
            NewSessionError::NotW3C(..) => None,
            NewSessionError::SessionNotCreated(ref e) => Some(e),
        }
    }
}

impl fmt::Display for NewSessionError {
    #[allow(deprecated)]
    fn fmt(&self, f: &mut fmt::Formatter<'_>) -> fmt::Result {
        write!(f, "{}: ", self.description())?;
        match *self {
            NewSessionError::BadWebdriverUrl(ref e) => write!(f, "{}", e),
            NewSessionError::Failed(ref e) => write!(f, "{}", e),
            NewSessionError::Lost(ref e) => write!(f, "{}", e),
            NewSessionError::NotW3C(ref e) => write!(f, "{:?}", e),
            NewSessionError::SessionNotCreated(ref e) => write!(f, "{}", e),
        }
    }
}

/// An error occurred while executing some browser action.
#[derive(Debug)]
pub enum CmdError {
    /// A standard WebDriver error occurred.
    ///
    /// See [the spec] for details about what each of these errors represent.
    ///
    /// [the spec]: https://www.w3.org/TR/webdriver/#handling-errors
    Standard(WebDriver),

<<<<<<< HEAD
    /// No element was found matching the given locator.
    ///
    /// This variant lifts the ["no such element"] error variant from `Standard` to simplify
    /// checking for it in user code.
    ///
    /// It is also used for the ["stale element reference"] error variant.
    ///
    /// ["no such element"]: https://www.w3.org/TR/webdriver/#dfn-no-such-element
    /// ["stale element reference"]: https://www.w3.org/TR/webdriver/#dfn-stale-element-reference
    NoSuchElement(WebDriver),

    /// The requested window does not exist.
    ///
    /// This variant lifts the ["no such window"] error variant from `Standard` to simplify
    /// checking for it in user code.
    ///
    /// ["no such window"]: https://www.w3.org/TR/webdriver/#dfn-no-such-window
    NoSuchWindow(WebDriver),

    /// The requested alert does not exist.
    ///
    /// This variant lifts the ["no such alert"] error variant from `Standard` to simplify
    /// checking for it in user code.
    ///
    /// ["no such alert"]: https://www.w3.org/TR/webdriver/#dfn-no-such-alert
    NoSuchAlert(WebDriver),

    /// The requested operation could not be performed because an unexpected Alert window was
    /// opened.
    ///
    /// This variant lifts the ["unexpected alert"] error variant from `Standard` to simplify
    /// checking for it in user code.
    ///
    /// ["unexpected alert"]: https://www.w3.org/TR/webdriver/#dfn-unexpected-alert-open
    UnexpectedAlert(WebDriver),

=======
>>>>>>> 446a1c3f
    /// A bad URL was encountered during parsing.
    ///
    /// This normally happens if a link is clicked or the current URL is requested, but the URL in
    /// question is invalid or otherwise malformed.
    BadUrl(ParseError),

    /// A request to the WebDriver server failed.
    Failed(HError),

    /// The connection to the WebDriver server was lost.
    Lost(IOError),

    /// The WebDriver server responded with a non-standard, non-JSON reply.
    NotJson(String),

    /// The WebDriver server responded to a command with an invalid JSON response.
    Json(serde_json::Error),

    /// The WebDriver server produced a response that does not conform to the [W3C WebDriver
    /// specification][spec].
    ///
    /// Note: if you are trying to use `phantomjs` or `chromedriver`, note that these WebDriver
    /// implementations do *not* conform to the spec at this time. For example, `chromedriver`
    /// does not place `sessionId` for `NewSession` or errors under the `value` key in responses,
    /// and does not correctly encode and decode `WebElement` references.
    ///
    /// [spec]: https://www.w3.org/TR/webdriver/
    NotW3C(serde_json::Value),

    /// A function was invoked with an invalid argument.
    InvalidArgument(String, String),

    /// Could not decode a base64 image
    ImageDecodeError(base64::DecodeError),

    /// Timeout of a wait condition.
    ///
    /// When waiting for a for a condition using [`Client::wait`](crate::Client::wait), any of the
    /// consuming methods, waiting on some condition, may return this error, indicating that the
    /// timeout waiting for the condition occurred.
    WaitTimeout,
}

macro_rules! is_helper {
    ($($variant:ident => $name:ident$(,)?),*) => {
        $(
            /// Return true if this error matches
            #[doc = concat!("[`ErrorStatus::", stringify!($variant), "`].")]
            pub fn $name(&self) -> bool {
                matches!(self, CmdError::Standard(w) if w.error == ErrorStatus::$variant)
            }
        )*
    }
}

impl CmdError {
    is_helper! {
        DetachedShadowRoot => is_detached_shadow_root,
        ElementNotInteractable => is_element_not_interactable,
        ElementNotSelectable => is_element_not_selectable,
        InsecureCertificate => is_insecure_certificate,
        InvalidArgument => is_invalid_argument,
        InvalidCookieDomain => is_invalid_cookie_domain,
        InvalidCoordinates => is_invalid_coordinates,
        InvalidElementState => is_invalid_element_state,
        InvalidSelector => is_invalid_selector,
        InvalidSessionId => is_invalid_session_id,
        JavascriptError => is_javascript_error,
        MoveTargetOutOfBounds => is_move_target_out_of_bounds,
        NoSuchAlert => is_no_such_alert,
        NoSuchCookie => is_no_such_cookie,
        NoSuchElement => is_no_such_element,
        NoSuchFrame => is_no_such_frame,
        NoSuchShadowRoot => is_no_such_shadow_root,
        NoSuchWindow => is_no_such_window,
        ScriptTimeout => is_script_timeout,
        SessionNotCreated => is_session_not_created,
        StaleElementReference => is_stale_element_reference,
        Timeout => is_timeout,
        UnableToCaptureScreen => is_unable_to_capture_screen,
        UnableToSetCookie => is_unable_to_set_cookie,
        UnexpectedAlertOpen => is_unexpected_alert_open,
        UnknownCommand => is_unknown_command,
        UnknownError => is_unknown_error,
        UnknownMethod => is_unknown_method,
        UnknownPath => is_unknown_path,
        UnsupportedOperation => is_unsupported_operation
    }

<<<<<<< HEAD
    /// Returns true if this error indicates that a used element has gone stale since it was
    /// selected.
    pub fn is_stale_element(&self) -> bool {
        matches!(self, CmdError::Standard(w) if w.error == webdriver::ErrorStatus::StaleElementReference)
    }

    pub(crate) fn from_webdriver_error(e: webdriver::WebDriverError) -> Self {
        match e {
            webdriver::WebDriverError {
                error: webdriver::ErrorStatus::NoSuchElement,
                ..
            } => CmdError::NoSuchElement(WebDriver::from_upstream_error(e)),
            webdriver::WebDriverError {
                error: webdriver::ErrorStatus::NoSuchWindow,
                ..
            } => CmdError::NoSuchWindow(WebDriver::from_upstream_error(e)),
            webdriver::WebDriverError {
                error: webdriver::ErrorStatus::NoSuchAlert,
                ..
            } => CmdError::NoSuchAlert(WebDriver::from_upstream_error(e)),
            webdriver::WebDriverError {
                error: webdriver::ErrorStatus::UnexpectedAlertOpen,
                ..
            } => CmdError::UnexpectedAlert(WebDriver::from_upstream_error(e)),
            _ => CmdError::Standard(WebDriver::from_upstream_error(e)),
        }
=======
    pub(crate) fn from_webdriver_error(e: WebDriver) -> Self {
        CmdError::Standard(e)
>>>>>>> 446a1c3f
    }
}

impl Error for CmdError {
    fn description(&self) -> &str {
        match *self {
            CmdError::Standard(..) => "webdriver returned error",
<<<<<<< HEAD
            CmdError::NoSuchElement(..) => "no element found matching selector",
            CmdError::NoSuchWindow(..) => "no window is currently selected",
            CmdError::NoSuchAlert(..) => "no alert is currently visible",
            CmdError::UnexpectedAlert(..) => "unexpected alert window opened",
=======
>>>>>>> 446a1c3f
            CmdError::BadUrl(..) => "bad url provided",
            CmdError::Failed(..) => "webdriver could not be reached",
            CmdError::Lost(..) => "webdriver connection lost",
            CmdError::NotJson(..) => "webdriver returned invalid response",
            CmdError::Json(..) => "webdriver returned incoherent response",
            CmdError::NotW3C(..) => "webdriver returned non-conforming response",
            CmdError::InvalidArgument(..) => "invalid argument provided",
            CmdError::ImageDecodeError(..) => "error decoding image",
            CmdError::WaitTimeout => "timeout waiting on condition",
        }
    }

    fn cause(&self) -> Option<&dyn Error> {
        match *self {
<<<<<<< HEAD
            CmdError::Standard(ref e)
            | CmdError::NoSuchElement(ref e)
            | CmdError::NoSuchWindow(ref e)
            | CmdError::NoSuchAlert(ref e)
            | CmdError::UnexpectedAlert(ref e) => Some(e),
=======
            CmdError::Standard(ref e) => Some(e),
>>>>>>> 446a1c3f
            CmdError::BadUrl(ref e) => Some(e),
            CmdError::Failed(ref e) => Some(e),
            CmdError::Lost(ref e) => Some(e),
            CmdError::Json(ref e) => Some(e),
            CmdError::ImageDecodeError(ref e) => Some(e),
            CmdError::NotJson(_)
            | CmdError::NotW3C(_)
            | CmdError::InvalidArgument(..)
            | CmdError::WaitTimeout => None,
        }
    }
}

impl fmt::Display for CmdError {
    #[allow(deprecated)]
    fn fmt(&self, f: &mut fmt::Formatter<'_>) -> fmt::Result {
        write!(f, "{}: ", self.description())?;
        match *self {
<<<<<<< HEAD
            CmdError::Standard(ref e)
            | CmdError::NoSuchElement(ref e)
            | CmdError::NoSuchWindow(ref e)
            | CmdError::UnexpectedAlert(ref e)
            | CmdError::NoSuchAlert(ref e) => write!(f, "{}", e),
=======
            CmdError::Standard(ref e) => write!(f, "{}", e),
>>>>>>> 446a1c3f
            CmdError::BadUrl(ref e) => write!(f, "{}", e),
            CmdError::Failed(ref e) => write!(f, "{}", e),
            CmdError::Lost(ref e) => write!(f, "{}", e),
            CmdError::NotJson(ref e) => write!(f, "{}", e),
            CmdError::Json(ref e) => write!(f, "{}", e),
            CmdError::NotW3C(ref e) => write!(f, "{:?}", e),
            CmdError::ImageDecodeError(ref e) => write!(f, "{:?}", e),
            CmdError::InvalidArgument(ref arg, ref msg) => {
                write!(f, "Invalid argument `{}`: {}", arg, msg)
            }
            CmdError::WaitTimeout => Ok(()),
        }
    }
}

impl From<IOError> for CmdError {
    fn from(e: IOError) -> Self {
        CmdError::Lost(e)
    }
}

impl From<ParseError> for CmdError {
    fn from(e: ParseError) -> Self {
        CmdError::BadUrl(e)
    }
}

impl From<HError> for CmdError {
    fn from(e: HError) -> Self {
        CmdError::Failed(e)
    }
}

impl From<serde_json::Error> for CmdError {
    fn from(e: serde_json::Error) -> Self {
        CmdError::Json(e)
    }
}

/// Error of attempting to create an invalid [`WindowHandle`] from a
/// [`"current"` string][1].
///
/// [`WindowHandle`]: crate::wd::WindowHandle
/// [1]: https://www.w3.org/TR/webdriver/#dfn-window-handles
#[derive(Clone, Copy, Debug)]
pub struct InvalidWindowHandle;

impl fmt::Display for InvalidWindowHandle {
    fn fmt(&self, f: &mut fmt::Formatter<'_>) -> fmt::Result {
        write!(f, r#"Window handle cannot be "current""#)
    }
}

impl Error for InvalidWindowHandle {}

impl From<InvalidWindowHandle> for CmdError {
    fn from(_: InvalidWindowHandle) -> Self {
        Self::NotW3C(serde_json::Value::String("current".to_string()))
    }
}

/// The error code returned from the WebDriver.
#[derive(Debug, PartialEq, Eq, Hash)]
#[non_exhaustive]
pub enum ErrorStatus {
    /// The [element]'s [ShadowRoot] is not attached to the active document,
    /// or the reference is stale
    ///
    /// [element]: https://www.w3.org/TR/webdriver2/#dfn-elements
    /// [ShadowRoot]: https://www.w3.org/TR/webdriver2/#dfn-shadow-roots
    DetachedShadowRoot,

    /// The [`ElementClick`] command could not be completed because the
    /// [element] receiving the events is obscuring the element that was
    /// requested clicked.
    ///
    /// [`ElementClick`]: https://www.w3.org/TR/webdriver1/#dfn-element-click
    /// [element]: https://www.w3.org/TR/webdriver1/#dfn-elements
    ElementClickIntercepted,

    /// A [command] could not be completed because the element is not pointer-
    /// or keyboard interactable.
    ///
    /// [command]: https://www.w3.org/TR/webdriver1/#dfn-commands
    ElementNotInteractable,

    /// An attempt was made to select an [element] that cannot be selected.
    ///
    /// [element]: https://www.w3.org/TR/webdriver1/#dfn-elements
    ElementNotSelectable,

    /// Navigation caused the user agent to hit a certificate warning, which is
    /// usually the result of an expired or invalid TLS certificate.
    InsecureCertificate,

    /// The arguments passed to a [command] are either invalid or malformed.
    ///
    /// [command]: https://www.w3.org/TR/webdriver1/#dfn-commands
    InvalidArgument,

    /// An illegal attempt was made to set a cookie under a different domain
    /// than the current page.
    InvalidCookieDomain,

    /// The coordinates provided to an interactions operation are invalid.
    InvalidCoordinates,

    /// A [command] could not be completed because the element is an invalid
    /// state, e.g. attempting to click an element that is no longer attached
    /// to the document.
    ///
    /// [command]: https://www.w3.org/TR/webdriver1/#dfn-commands
    InvalidElementState,

    /// Argument was an invalid selector.
    InvalidSelector,

    /// Occurs if the given session ID is not in the list of active sessions,
    /// meaning the session either does not exist or that it’s not active.
    InvalidSessionId,

    /// An error occurred while executing JavaScript supplied by the user.
    JavascriptError,

    /// The target for mouse interaction is not in the browser’s viewport and
    /// cannot be brought into that viewport.
    MoveTargetOutOfBounds,

    /// An attempt was made to operate on a modal dialogue when one was not
    /// open.
    NoSuchAlert,

    /// No cookie matching the given path name was found amongst the associated
    /// cookies of the current browsing context’s active document.
    NoSuchCookie,

    /// An [element] could not be located on the page using the given search
    /// parameters.
    ///
    /// [element]: https://www.w3.org/TR/webdriver1/#dfn-elements
    NoSuchElement,

    /// A [command] to switch to a frame could not be satisfied because the
    /// frame could not be found.
    ///
    /// [command]: https://www.w3.org/TR/webdriver1/#dfn-commands
    NoSuchFrame,

    /// An [element]'s [ShadowRoot] was not found attached to the element.
    ///
    /// [element]: https://www.w3.org/TR/webdriver2/#dfn-elements
    /// [ShadowRoot]: https://www.w3.org/TR/webdriver2/#dfn-shadow-roots
    NoSuchShadowRoot,

    /// A [command] to switch to a window could not be satisfied because the
    /// window could not be found.
    ///
    /// [command]: https://www.w3.org/TR/webdriver1/#dfn-commands
    NoSuchWindow,

    /// A script did not complete before its timeout expired.
    ScriptTimeout,

    /// A new session could not be created.
    SessionNotCreated,

    /// A [command] failed because the referenced [element] is no longer
    /// attached to the DOM.
    ///
    /// [command]: https://www.w3.org/TR/webdriver1/#dfn-commands
    /// [element]: https://www.w3.org/TR/webdriver1/#dfn-elements
    StaleElementReference,

    /// An operation did not complete before its timeout expired.
    Timeout,

    /// A screen capture was made impossible.
    UnableToCaptureScreen,

    /// Setting the cookie’s value could not be done.
    UnableToSetCookie,

    /// A modal dialogue was open, blocking this operation.
    UnexpectedAlertOpen,

    /// The requested command could not be executed because it does not exist.
    UnknownCommand,

    /// An unknown error occurred in the remote end whilst processing the
    /// [command].
    ///
    /// [command]: https://www.w3.org/TR/webdriver1/#dfn-commands
    UnknownError,

    /// The requested [command] matched a known endpoint, but did not match a
    /// method for that endpoint.
    ///
    /// [command]: https://www.w3.org/TR/webdriver1/#dfn-commands
    UnknownMethod,

    /// Unknown WebDriver command.
    UnknownPath,

    /// Indicates that a command that should have executed properly is not
    /// currently supported.
    UnsupportedOperation,
}

impl ErrorStatus {
    /// Returns the correct HTTP status code associated with the error type.
    pub fn http_status(&self) -> StatusCode {
        use self::ErrorStatus::*;
        match *self {
            DetachedShadowRoot => StatusCode::NOT_FOUND,
            ElementClickIntercepted => StatusCode::BAD_REQUEST,
            ElementNotInteractable => StatusCode::BAD_REQUEST,
            ElementNotSelectable => StatusCode::BAD_REQUEST,
            InsecureCertificate => StatusCode::BAD_REQUEST,
            InvalidArgument => StatusCode::BAD_REQUEST,
            InvalidCookieDomain => StatusCode::BAD_REQUEST,
            InvalidCoordinates => StatusCode::BAD_REQUEST,
            InvalidElementState => StatusCode::BAD_REQUEST,
            InvalidSelector => StatusCode::BAD_REQUEST,
            InvalidSessionId => StatusCode::NOT_FOUND,
            JavascriptError => StatusCode::INTERNAL_SERVER_ERROR,
            MoveTargetOutOfBounds => StatusCode::INTERNAL_SERVER_ERROR,
            NoSuchAlert => StatusCode::NOT_FOUND,
            NoSuchCookie => StatusCode::NOT_FOUND,
            NoSuchElement => StatusCode::NOT_FOUND,
            NoSuchFrame => StatusCode::NOT_FOUND,
            NoSuchShadowRoot => StatusCode::NOT_FOUND,
            NoSuchWindow => StatusCode::NOT_FOUND,
            ScriptTimeout => StatusCode::INTERNAL_SERVER_ERROR,
            SessionNotCreated => StatusCode::INTERNAL_SERVER_ERROR,
            StaleElementReference => StatusCode::NOT_FOUND,
            Timeout => StatusCode::INTERNAL_SERVER_ERROR,
            UnableToCaptureScreen => StatusCode::BAD_REQUEST,
            UnableToSetCookie => StatusCode::INTERNAL_SERVER_ERROR,
            UnexpectedAlertOpen => StatusCode::INTERNAL_SERVER_ERROR,
            UnknownCommand => StatusCode::NOT_FOUND,
            UnknownError => StatusCode::INTERNAL_SERVER_ERROR,
            UnknownMethod => StatusCode::METHOD_NOT_ALLOWED,
            UnknownPath => StatusCode::NOT_FOUND,
            UnsupportedOperation => StatusCode::INTERNAL_SERVER_ERROR,
        }
    }
}

impl fmt::Display for ErrorStatus {
    fn fmt(&self, f: &mut fmt::Formatter<'_>) -> fmt::Result {
        write!(f, "{}", self.description())
    }
}

impl Error for ErrorStatus {}

impl Serialize for ErrorStatus {
    fn serialize<S>(&self, serializer: S) -> Result<S::Ok, S::Error>
    where
        S: Serializer,
    {
        self.description().serialize(serializer)
    }
}

// This macro implements conversions between the error string literal and the
// corresponding ErrorStatus variant.
//
// In cases where multiple different string literals map to the same ErrorStatus
// variant, only the first string literal will be returned when converting from
// ErrorStatus to a static string.
macro_rules! define_error_strings {
    ($($variant:ident => $error_str:literal $(| $error_str_aliases:literal)*$(,)?),*) => {
        impl ErrorStatus {
            /// Get the error string associated with this `ErrorStatus`.
            pub fn description(&self) -> &'static str {
                use self::ErrorStatus::*;
                match self {
                    $(
                        $variant => $error_str,
                    )*
                }
            }
        }

        impl FromStr for ErrorStatus {
            type Err = CmdError;

            fn from_str(s: &str) -> Result<Self, Self::Err> {
                use self::ErrorStatus::*;
                let status: ErrorStatus = match s {
                    $(
                        $error_str$( | $error_str_aliases)* => $variant,
                    )*
                    _ => return Err(CmdError::NotW3C(serde_json::Value::String(s.to_string()))),
                };
                Ok(status)
            }
        }
    }
}

define_error_strings! {
    DetachedShadowRoot => "detached shadow root",
    ElementClickIntercepted => "element click intercepted",
    ElementNotInteractable => "element not interactable" | "element not visible",
    ElementNotSelectable => "element not selectable",
    InsecureCertificate => "insecure certificate",
    InvalidArgument => "invalid argument",
    InvalidCookieDomain => "invalid cookie domain",
    InvalidCoordinates => "invalid coordinates" | "invalid element coordinates",
    InvalidElementState => "invalid element state",
    InvalidSelector => "invalid selector",
    InvalidSessionId => "invalid session id",
    JavascriptError => "javascript error",
    MoveTargetOutOfBounds => "move target out of bounds",
    NoSuchAlert => "no such alert",
    NoSuchCookie => "no such cookie",
    NoSuchElement => "no such element",
    NoSuchFrame => "no such frame",
    NoSuchShadowRoot => "no such shadow root",
    NoSuchWindow => "no such window",
    ScriptTimeout => "script timeout",
    SessionNotCreated => "session not created",
    StaleElementReference => "stale element reference",
    Timeout => "timeout",
    UnableToCaptureScreen => "unable to capture screen",
    UnableToSetCookie => "unable to set cookie",
    UnexpectedAlertOpen => "unexpected alert open",
    UnknownCommand => "unknown command",
    UnknownError => "unknown error",
    UnknownMethod => "unknown method",
    UnknownPath => "unknown path",
    UnsupportedOperation => "unsupported operation",
}

impl TryFrom<&str> for ErrorStatus {
    type Error = CmdError;

    fn try_from(value: &str) -> Result<Self, Self::Error> {
        value.parse()
    }
}

impl TryFrom<CmdError> for ErrorStatus {
    type Error = CmdError;

    fn try_from(value: CmdError) -> Result<Self, Self::Error> {
        match value {
            CmdError::Standard(w) => Ok(w.error),
            e => Err(e),
        }
    }
}

/// Error returned by WebDriver.
#[derive(Debug, Serialize)]
pub struct WebDriver {
    /// Code of this error provided by WebDriver.
    pub error: ErrorStatus,

    /// Description of this error provided by WebDriver.
    pub message: Cow<'static, str>,

    /// Stacktrace of this error provided by WebDriver.
    pub stacktrace: String,

    /// Optional [error data], populated by some commands.
    ///
    /// [error data]: https://www.w3.org/TR/webdriver1/#dfn-error-data
    pub data: Option<serde_json::Value>,
}

impl fmt::Display for WebDriver {
    fn fmt(&self, f: &mut fmt::Formatter<'_>) -> fmt::Result {
        write!(f, "{}", self.message)
    }
}

impl Error for WebDriver {}

impl WebDriver {
    /// Create a new WebDriver error struct.
    pub fn new(error: ErrorStatus, message: impl Into<Cow<'static, str>>) -> Self {
        Self {
            error,
            message: message.into(),
            stacktrace: String::new(),
            data: None,
        }
    }

    /// Include a stacktrace in the error details.
    pub fn with_stacktrace(mut self, stacktrace: String) -> Self {
        self.stacktrace = stacktrace;
        self
    }

    /// Include optional [error data].
    ///
    /// [error data]: https://www.w3.org/TR/webdriver1/#dfn-error-data
    pub fn with_data(mut self, data: serde_json::Value) -> Self {
        self.data = Some(data);
        self
    }

    /// Returns [code] of this error provided by WebDriver.
    ///
    /// [code]: https://www.w3.org/TR/webdriver/#dfn-error-code
    pub fn error(&self) -> String {
        self.error.to_string()
    }

    /// Returns [HTTP Status] of this error provided by WebDriver.
    ///
    /// [HTTP Status]: https://www.w3.org/TR/webdriver/#dfn-error-code
    pub fn http_status(&self) -> StatusCode {
        self.error.http_status()
    }
}

#[cfg(test)]
mod tests {
    use super::*;

    #[test]
    fn ensure_display_error_doesnt_stackoverflow() {
        println!("{}", CmdError::NotJson("test".to_string()));
        println!("{}", NewSessionError::Lost(IOError::last_os_error()));
    }
}<|MERGE_RESOLUTION|>--- conflicted
+++ resolved
@@ -68,46 +68,41 @@
     ///
     /// [the spec]: https://www.w3.org/TR/webdriver/#handling-errors
     Standard(WebDriver),
-
-<<<<<<< HEAD
-    /// No element was found matching the given locator.
-    ///
-    /// This variant lifts the ["no such element"] error variant from `Standard` to simplify
-    /// checking for it in user code.
-    ///
-    /// It is also used for the ["stale element reference"] error variant.
-    ///
-    /// ["no such element"]: https://www.w3.org/TR/webdriver/#dfn-no-such-element
-    /// ["stale element reference"]: https://www.w3.org/TR/webdriver/#dfn-stale-element-reference
-    NoSuchElement(WebDriver),
-
-    /// The requested window does not exist.
-    ///
-    /// This variant lifts the ["no such window"] error variant from `Standard` to simplify
-    /// checking for it in user code.
-    ///
-    /// ["no such window"]: https://www.w3.org/TR/webdriver/#dfn-no-such-window
-    NoSuchWindow(WebDriver),
-
-    /// The requested alert does not exist.
-    ///
-    /// This variant lifts the ["no such alert"] error variant from `Standard` to simplify
-    /// checking for it in user code.
-    ///
-    /// ["no such alert"]: https://www.w3.org/TR/webdriver/#dfn-no-such-alert
-    NoSuchAlert(WebDriver),
-
-    /// The requested operation could not be performed because an unexpected Alert window was
-    /// opened.
-    ///
-    /// This variant lifts the ["unexpected alert"] error variant from `Standard` to simplify
-    /// checking for it in user code.
-    ///
-    /// ["unexpected alert"]: https://www.w3.org/TR/webdriver/#dfn-unexpected-alert-open
-    UnexpectedAlert(WebDriver),
-
-=======
->>>>>>> 446a1c3f
+    // /// No element was found matching the given locator.
+    // ///
+    // /// This variant lifts the ["no such element"] error variant from `Standard` to simplify
+    // /// checking for it in user code.
+    // ///
+    // /// It is also used for the ["stale element reference"] error variant.
+    // ///
+    // /// ["no such element"]: https://www.w3.org/TR/webdriver/#dfn-no-such-element
+    // /// ["stale element reference"]: https://www.w3.org/TR/webdriver/#dfn-stale-element-reference
+    // NoSuchElement(WebDriver),
+
+    // /// The requested window does not exist.
+    // ///
+    // /// This variant lifts the ["no such window"] error variant from `Standard` to simplify
+    // /// checking for it in user code.
+    // ///
+    // /// ["no such window"]: https://www.w3.org/TR/webdriver/#dfn-no-such-window
+    // NoSuchWindow(WebDriver),
+
+    // /// The requested alert does not exist.
+    // ///
+    // /// This variant lifts the ["no such alert"] error variant from `Standard` to simplify
+    // /// checking for it in user code.
+    // ///
+    // /// ["no such alert"]: https://www.w3.org/TR/webdriver/#dfn-no-such-alert
+    // NoSuchAlert(WebDriver),
+
+    // /// The requested operation could not be performed because an unexpected Alert window was
+    // /// opened.
+    // ///
+    // /// This variant lifts the ["unexpected alert"] error variant from `Standard` to simplify
+    // /// checking for it in user code.
+    // ///
+    // /// ["unexpected alert"]: https://www.w3.org/TR/webdriver/#dfn-unexpected-alert-open
+    // UnexpectedAlert(WebDriver),
     /// A bad URL was encountered during parsing.
     ///
     /// This normally happens if a link is clicked or the current URL is requested, but the URL in
@@ -197,37 +192,8 @@
         UnsupportedOperation => is_unsupported_operation
     }
 
-<<<<<<< HEAD
-    /// Returns true if this error indicates that a used element has gone stale since it was
-    /// selected.
-    pub fn is_stale_element(&self) -> bool {
-        matches!(self, CmdError::Standard(w) if w.error == webdriver::ErrorStatus::StaleElementReference)
-    }
-
-    pub(crate) fn from_webdriver_error(e: webdriver::WebDriverError) -> Self {
-        match e {
-            webdriver::WebDriverError {
-                error: webdriver::ErrorStatus::NoSuchElement,
-                ..
-            } => CmdError::NoSuchElement(WebDriver::from_upstream_error(e)),
-            webdriver::WebDriverError {
-                error: webdriver::ErrorStatus::NoSuchWindow,
-                ..
-            } => CmdError::NoSuchWindow(WebDriver::from_upstream_error(e)),
-            webdriver::WebDriverError {
-                error: webdriver::ErrorStatus::NoSuchAlert,
-                ..
-            } => CmdError::NoSuchAlert(WebDriver::from_upstream_error(e)),
-            webdriver::WebDriverError {
-                error: webdriver::ErrorStatus::UnexpectedAlertOpen,
-                ..
-            } => CmdError::UnexpectedAlert(WebDriver::from_upstream_error(e)),
-            _ => CmdError::Standard(WebDriver::from_upstream_error(e)),
-        }
-=======
     pub(crate) fn from_webdriver_error(e: WebDriver) -> Self {
         CmdError::Standard(e)
->>>>>>> 446a1c3f
     }
 }
 
@@ -235,13 +201,6 @@
     fn description(&self) -> &str {
         match *self {
             CmdError::Standard(..) => "webdriver returned error",
-<<<<<<< HEAD
-            CmdError::NoSuchElement(..) => "no element found matching selector",
-            CmdError::NoSuchWindow(..) => "no window is currently selected",
-            CmdError::NoSuchAlert(..) => "no alert is currently visible",
-            CmdError::UnexpectedAlert(..) => "unexpected alert window opened",
-=======
->>>>>>> 446a1c3f
             CmdError::BadUrl(..) => "bad url provided",
             CmdError::Failed(..) => "webdriver could not be reached",
             CmdError::Lost(..) => "webdriver connection lost",
@@ -256,15 +215,7 @@
 
     fn cause(&self) -> Option<&dyn Error> {
         match *self {
-<<<<<<< HEAD
-            CmdError::Standard(ref e)
-            | CmdError::NoSuchElement(ref e)
-            | CmdError::NoSuchWindow(ref e)
-            | CmdError::NoSuchAlert(ref e)
-            | CmdError::UnexpectedAlert(ref e) => Some(e),
-=======
             CmdError::Standard(ref e) => Some(e),
->>>>>>> 446a1c3f
             CmdError::BadUrl(ref e) => Some(e),
             CmdError::Failed(ref e) => Some(e),
             CmdError::Lost(ref e) => Some(e),
@@ -283,15 +234,7 @@
     fn fmt(&self, f: &mut fmt::Formatter<'_>) -> fmt::Result {
         write!(f, "{}: ", self.description())?;
         match *self {
-<<<<<<< HEAD
-            CmdError::Standard(ref e)
-            | CmdError::NoSuchElement(ref e)
-            | CmdError::NoSuchWindow(ref e)
-            | CmdError::UnexpectedAlert(ref e)
-            | CmdError::NoSuchAlert(ref e) => write!(f, "{}", e),
-=======
             CmdError::Standard(ref e) => write!(f, "{}", e),
->>>>>>> 446a1c3f
             CmdError::BadUrl(ref e) => write!(f, "{}", e),
             CmdError::Failed(ref e) => write!(f, "{}", e),
             CmdError::Lost(ref e) => write!(f, "{}", e),
