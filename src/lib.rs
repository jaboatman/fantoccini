--- conflicted
+++ resolved
@@ -910,15 +910,14 @@
     }
 
     /// Clear the value prop of this element
-    pub fn clear(&mut self) -> impl Future<Item = (), Error = error::CmdError> {
+    pub async fn clear(&mut self) -> Result<(), error::CmdError> {
         let cmd = WebDriverCommand::ElementClear(self.e.clone());
-        self.c.issue(cmd).and_then(move |r| {
-            if r.is_null() {
-                Ok(())
-            } else {
-                Err(error::CmdError::NotW3C(r))
-            }
-        })
+        let r = self.c.issue(cmd).await?;
+        if r.is_null() {
+            Ok(())
+        } else {
+            Err(error::CmdError::NotW3C(r))
+        }
     }
 
     /// Simulate the user sending keys to an element.
@@ -1271,37 +1270,35 @@
         c.close().await
     }
 
-<<<<<<< HEAD
+    async fn send_keys_and_clear_input_inner(mut c: Client) -> Result<(), error::CmdError> {
+        // go to the Wikipedia frontpage this time
+        c.goto("https://www.wikipedia.org/").await?;
+
+        // find search input element
+        let mut e = c.wait_for_find(Locator::Id("searchInput")).await?;
+        e.send_keys("foobar").await?;
+        assert_eq!(
+            e.prop("value")
+                .await?
+                .expect("input should have value prop")
+                .as_str(),
+            "foobar"
+        );
+
+        e.clear().await?;
+        assert_eq!(
+            e.prop("value")
+                .await?
+                .expect("input should have value prop")
+                .as_str(),
+            ""
+        );
+
+        let mut c = e.client();
+        c.close().await
+    }
+
     async fn raw_inner(mut c: Client) -> Result<(), error::CmdError> {
-=======
-    fn send_keys_and_clear_input_inner(c: Client) -> impl Future<Item = (), Error = error::CmdError> {
-        // go to the Wikipedia frontpage this time
-        c.goto("https://www.wikipedia.org/")
-            .and_then(|c: Client| {
-                // find search input element
-                c.wait_for_find(Locator::Id("searchInput"))
-            })
-            .and_then(|mut e| e.send_keys("foobar").map(|_| e))
-            .and_then(|mut e: Element| {
-                e.prop("value").map(|o| (e, o.expect("input should have value prop")))
-            })
-            .and_then(|(mut e, v)| {
-                eprintln!("{}", v);
-                assert_eq!(v.as_str(), "foobar");
-                e.clear().map(|_|e)
-            })
-            .and_then(|mut e| {
-                e.prop("value")
-                    .map(move |o| o.expect("input should have value prop"))
-            })
-            .and_then(|v| {
-                assert_eq!(v.as_str(), "");
-                Ok(())
-            })
-    }
-
-    fn raw_inner(c: Client) -> impl Future<Item = (), Error = error::CmdError> {
->>>>>>> e3796cf4
         // go back to the frontpage
         c.goto("https://www.wikipedia.org/").await?;
 
