//! A medium-level API for programmatically interacting with web pages through WebDriver.
//!
//! This crate uses the [WebDriver protocol] to drive a conforming (potentially headless) browser
//! through relatively operations such as "click this element", "submit this form", etc.
//!
//! Most interactions are driven by using [CSS selectors]. With most WebDriver-compatible browser
//! being fairly recent, the more expressive levels of the CSS standard are also supported, giving
//! fairly [powerful] [operators].
//!
//! Forms are managed by first calling `Client::form`, and then using the methods on `Form` to
//! manipulate the form's fields and eventually submitting it.
//!
//! For low-level access to the page, `Client::source` can be used to fetch the full page HTML
//! source code, and `Client::raw_client_for` to build a raw HTTP request for a particular URL.
//!
//! # Feature flags
//!
//! The following feature flags exist for this crate.
//!
//! - `native-tls`: Enable [ergonomic https connection](ClientBuilder::native) using [`native-tls`](https://crates.io/crates/native-tls) (enabled by default).
//! - `rustls-tls`: Enable [ergonomic https connection](ClientBuilder::rustls) using Rusttls.
//!
//! # Examples
//!
//! These examples all assume that you have a [WebDriver compatible] process running on port 4444.
//! A quick way to get one is to run [`geckodriver`] at the command line. The code also has
//! partial support for the legacy WebDriver protocol used by `chromedriver` and `ghostdriver`.
//!
//! The examples will be using `panic!` or `unwrap` generously when errors occur (see `map_err`)
//! --- you should probably not do that in your code, and instead deal with errors when they occur.
//! This is particularly true for methods that you *expect* might fail, such as lookups by CSS
//! selector.
//!
//! Let's start out clicking around on Wikipedia:
//!
//! ```no_run
//! use fantoccini::{ClientBuilder, Locator};
//!
//! // let's set up the sequence of steps we want the browser to take
//! #[tokio::main]
//! async fn main() -> Result<(), fantoccini::error::CmdError> {
//!     // Connecting using "native" TLS (with feature `native-tls`; on by default)
//!     # #[cfg(all(feature = "native-tls", not(feature = "rustls-tls")))]
//!     let mut c = ClientBuilder::native().connect("http://localhost:4444").await.expect("failed to connect to WebDriver");
//!     // Connecting using Rustls (with feature `rustls-tls`)
//!     # #[cfg(feature = "rustls-tls")]
//!     let mut c = ClientBuilder::rustls().connect("http://localhost:4444").await.expect("failed to connect to WebDriver");
//!     # #[cfg(all(not(feature = "native-tls"), not(feature = "rustls-tls")))]
//!     # let mut c: fantoccini::Client = unreachable!("no tls provider available");
//!
//!     // first, go to the Wikipedia page for Foobar
//!     c.goto("https://en.wikipedia.org/wiki/Foobar").await?;
//!     let url = c.current_url().await?;
//!     assert_eq!(url.as_ref(), "https://en.wikipedia.org/wiki/Foobar");
//!
//!     // click "Foo (disambiguation)"
//!     c.find(Locator::Css(".mw-disambig")).await?.click().await?;
//!
//!     // click "Foo Lake"
//!     c.find(Locator::LinkText("Foo Lake")).await?.click().await?;
//!
//!     let url = c.current_url().await?;
//!     assert_eq!(url.as_ref(), "https://en.wikipedia.org/wiki/Foo_Lake");
//!
//!     c.close().await
//! }
//! ```
//!
//! How did we get to the Foobar page in the first place? We did a search!
//! Let's make the program do that for us instead:
//!
//! ```no_run
//! # use fantoccini::{ClientBuilder, Locator};
//! # #[tokio::main]
//! # async fn main() -> Result<(), fantoccini::error::CmdError> {
//! # #[cfg(all(feature = "native-tls", not(feature = "rustls-tls")))]
//! # let mut c = ClientBuilder::native().connect("http://localhost:4444").await.expect("failed to connect to WebDriver");
//! # #[cfg(feature = "rustls-tls")]
//! # let mut c = ClientBuilder::rustls().connect("http://localhost:4444").await.expect("failed to connect to WebDriver");
//! # #[cfg(all(not(feature = "native-tls"), not(feature = "rustls-tls")))]
//! # let mut c: fantoccini::Client = unreachable!("no tls provider available");
//! // -- snip wrapper code --
//! // go to the Wikipedia frontpage this time
//! c.goto("https://www.wikipedia.org/").await?;
//! // find the search form, fill it out, and submit it
//! let mut f = c.form(Locator::Css("#search-form")).await?;
//! f.set_by_name("search", "foobar").await?
//!  .submit().await?;
//!
//! // we should now have ended up in the rigth place
//! let url = c.current_url().await?;
//! assert_eq!(url.as_ref(), "https://en.wikipedia.org/wiki/Foobar");
//!
//! // -- snip wrapper code --
//! # c.close().await
//! # }
//! ```
//!
//! What if we want to download a raw file? Fantoccini has you covered:
//!
//! ```no_run
//! # use fantoccini::{ClientBuilder, Locator};
//! # #[tokio::main]
//! # async fn main() -> Result<(), fantoccini::error::CmdError> {
//! # #[cfg(all(feature = "native-tls", not(feature = "rustls-tls")))]
//! # let mut c = ClientBuilder::native().connect("http://localhost:4444").await.expect("failed to connect to WebDriver");
//! # #[cfg(feature = "rustls-tls")]
//! # let mut c = ClientBuilder::rustls().connect("http://localhost:4444").await.expect("failed to connect to WebDriver");
//! # #[cfg(all(not(feature = "native-tls"), not(feature = "rustls-tls")))]
//! # let mut c: fantoccini::Client = unreachable!("no tls provider available");
//! // -- snip wrapper code --
//! // go back to the frontpage
//! c.goto("https://www.wikipedia.org/").await?;
//! // find the source for the Wikipedia globe
//! let mut img = c.find(Locator::Css("img.central-featured-logo")).await?;
//! let src = img.attr("src").await?.expect("image should have a src");
//! // now build a raw HTTP client request (which also has all current cookies)
//! let raw = img.client().raw_client_for(hyper::Method::GET, &src).await?;
//!
//! // we then read out the image bytes
//! use futures_util::TryStreamExt;
//! let pixels = hyper::body::to_bytes(raw.into_body()).await.map_err(fantoccini::error::CmdError::from)?;
//! // and voilla, we now have the bytes for the Wikipedia logo!
//! assert!(pixels.len() > 0);
//! println!("Wikipedia logo is {}b", pixels.len());
//!
//! // -- snip wrapper code --
//! # c.close().await
//! # }
//! ```
//!
//! For more examples, take a look at the `examples/` directory.
//!
//! [WebDriver protocol]: https://www.w3.org/TR/webdriver/
//! [CSS selectors]: https://developer.mozilla.org/en-US/docs/Web/CSS/CSS_Selectors
//! [powerful]: https://developer.mozilla.org/en-US/docs/Web/CSS/Pseudo-classes
//! [operators]: https://developer.mozilla.org/en-US/docs/Web/CSS/Attribute_selectors
//! [WebDriver compatible]: https://github.com/Fyrd/caniuse/issues/2757#issuecomment-304529217
//! [`geckodriver`]: https://github.com/mozilla/geckodriver
#![deny(missing_docs)]
#![warn(missing_debug_implementations, rust_2018_idioms, rustdoc::all)]
#![allow(rustdoc::missing_doc_code_examples, rustdoc::private_doc_tests)]
#![cfg_attr(docsrs, feature(doc_cfg))]

use hyper::client::connect;

macro_rules! via_json {
    ($x:expr) => {{
        serde_json::from_str(&serde_json::to_string($x).unwrap()).unwrap()
    }};
}

/// Error types.
pub mod error;

/// The long-running session future we spawn for multiplexing onto a running WebDriver instance.
mod session;

/// A [builder] for WebDriver [`Client`] instances.
///
/// You will likely want to use [`native`](ClientBuilder::native) or
/// [`rustls`](ClientBuilder::rustls) (depending on your preference) to start the builder. If you
/// want to supply your own connector, use [`new`](ClientBuilder::new).
///
/// To connect to the WebDriver instance, call [`connect`](ClientBuilder::connect).
///
/// [builder]: https://rust-lang.github.io/api-guidelines/type-safety.html#c-builder
#[derive(Default, Clone, Debug)]
pub struct ClientBuilder<C>
where
    C: connect::Connect + Send + Sync + Clone + Unpin,
{
    capabilities: Option<webdriver::capabilities::Capabilities>,
    connector: C,
}

#[cfg(feature = "rustls-tls")]
#[cfg_attr(docsrs, doc(cfg(feature = "rustls-tls")))]
impl ClientBuilder<hyper_rustls::HttpsConnector<hyper::client::HttpConnector>> {
    /// Build a [`Client`] that will connect using [Rustls](https://crates.io/crates/rustls).
    pub fn rustls() -> Self {
        Self::new(hyper_rustls::HttpsConnector::with_native_roots())
    }
}

#[cfg(feature = "native-tls")]
#[cfg_attr(docsrs, doc(cfg(feature = "native-tls")))]
impl ClientBuilder<hyper_tls::HttpsConnector<hyper::client::HttpConnector>> {
    /// Build a [`Client`] that will connect using [`native-tls`](https://crates.io/crates/native-tls).
    pub fn native() -> Self {
        Self::new(hyper_tls::HttpsConnector::new())
    }
}
impl<C> ClientBuilder<C>
where
    C: connect::Connect + Send + Sync + Clone + Unpin + 'static,
{
    /// Build a [`Client`] that will connect using the given HTTP `connector`.
    pub fn new(connector: C) -> Self {
        Self {
            capabilities: None,
            connector,
        }
    }

    /// Pass the given WebDriver capabilities to the browser.
    ///
    /// The WebDriver specification has a list of [standard
    /// capabilities](https://www.w3.org/TR/webdriver1/#capabilities), which are given below. In
    /// addition, most browser vendors support a number of browser-specific capabilities stored
    /// in an object under a prefixed key like
    /// [`moz:firefoxOptions`](https://developer.mozilla.org/en-US/docs/Web/WebDriver/Capabilities/firefoxOptions)
    /// or
    /// [`goog:chromeOptions`](https://sites.google.com/a/chromium.org/chromedriver/capabilities).
    ///
    /// The standard options are given below. See the
    /// [specification](https://www.w3.org/TR/webdriver1/#capabilities) for more details.
    ///
    /// | Capability | Key | Value Type | Description |
    /// |------------|-----|------------|-------------|
    /// | Browser name | `"browserName"` | string | Identifies the user agent. |
    /// | Browser version | `"browserVersion"` | string | Identifies the version of the user agent. |
    /// | Platform name | `"platformName"` | string | Identifies the operating system of the endpoint node. |
    /// | Accept insecure TLS certificates | `"acceptInsecureCerts"` | boolean | Indicates whether untrusted and self-signed TLS certificates are implicitly trusted on navigation for the duration of the session. |
    /// | Page load strategy | `"pageLoadStrategy"` | string | Defines the current session’s page load strategy. |
    /// | Proxy configuration | `"proxy"` | JSON Object | Defines the current session’s proxy configuration. |
    /// | Window dimensioning/positioning | `"setWindowRect"` | boolean | Indicates whether the remote end supports all of the commands in Resizing and Positioning Windows. |
    /// | Session timeouts configuration | `"timeouts"` | JSON Object | Describes the timeouts imposed on certain session operations. |
    /// | Unhandled prompt behavior | `"unhandledPromptBehavior"` | string | Describes the current session’s user prompt handler. |
    pub fn capabilities(&mut self, cap: webdriver::capabilities::Capabilities) -> &mut Self {
        self.capabilities = Some(cap);
        self
    }

    /// Connect to the WebDriver session at the `webdriver` URL.
    pub async fn connect(&self, webdriver: &str) -> Result<Client, error::NewSessionError> {
        if let Some(ref cap) = self.capabilities {
            Client::with_capabilities_and_connector(webdriver, cap, self.connector.clone()).await
        } else {
            Client::new_with_connector(webdriver, self.connector.clone()).await
        }
    }
}

/// An element locator.
///
/// See [the specification](https://www.w3.org/TR/webdriver1/#locator-strategies) for more details.
#[derive(Clone, Copy, Eq, PartialEq, Ord, PartialOrd, Debug, Hash)]
pub enum Locator<'a> {
    /// Find an element matching the given [CSS selector](https://developer.mozilla.org/en-US/docs/Web/CSS/CSS_Selectors).
    Css(&'a str),

    /// Find an element using the given [`id`](https://developer.mozilla.org/en-US/docs/Web/HTML/Global_attributes/id).
    Id(&'a str),

    /// Find a link element with the given link text.
    ///
    /// The text matching is exact.
    LinkText(&'a str),

    /// Find an element using the given [XPath expression](https://developer.mozilla.org/en-US/docs/Web/XPath).
    ///
    /// You can address pretty much any element this way, if you're willing to put in the time to
    /// find the right XPath.
    XPath(&'a str),
}

impl<'a> From<Locator<'a>> for webdriver::command::LocatorParameters {
    fn from(locator: Locator<'a>) -> webdriver::command::LocatorParameters {
        match locator {
            Locator::Css(s) => webdriver::command::LocatorParameters {
                using: webdriver::common::LocatorStrategy::CSSSelector,
                value: s.to_string(),
            },
            Locator::Id(s) => webdriver::command::LocatorParameters {
                using: webdriver::common::LocatorStrategy::XPath,
                value: format!("//*[@id=\"{}\"]", s),
            },
            Locator::XPath(s) => webdriver::command::LocatorParameters {
                using: webdriver::common::LocatorStrategy::XPath,
                value: s.to_string(),
            },
            Locator::LinkText(s) => webdriver::command::LocatorParameters {
                using: webdriver::common::LocatorStrategy::LinkText,
                value: s.to_string(),
            },
        }
    }
}

<<<<<<< HEAD
pub use crate::session::Client;

/// A single element on the current page.
#[derive(Clone, Debug, Serialize)]
pub struct Element {
    #[serde(skip_serializing)]
    client: Client,
    #[serde(flatten)]
    element: webdriver::common::WebElement,
}

/// An HTML form on the current page.
#[derive(Clone, Debug)]
pub struct Form {
    client: Client,
    form: webdriver::common::WebElement,
}

impl Client {
    /// Create a new `Client` associated with a new WebDriver session on the server at the given
    /// URL.
    ///
    /// Calls `with_capabilities` with an empty capabilities list.
    #[allow(clippy::new_ret_no_self)]
    pub async fn new(webdriver: &str) -> Result<Self, error::NewSessionError> {
        Self::with_capabilities(webdriver, webdriver::capabilities::Capabilities::new()).await
    }

    /// Create a new `Client` associated with a new WebDriver session on the server at the given
    /// URL.
    ///
    /// The given capabilities will be requested in `alwaysMatch` or `desiredCapabilities`
    /// depending on the protocol version supported by the server.
    ///
    /// Returns a future that resolves to a handle for issuing additional WebDriver tasks.
    ///
    /// Note that most callers should explicitly call `Client::close`, and wait for the returned
    /// future before exiting. Not doing so may result in the WebDriver session not being cleanly
    /// closed, which is particularly important for some drivers, such as geckodriver, where
    /// multiple simulatenous sessions are not supported. If `close` is not explicitly called, a
    /// session close request will be spawned on the given `handle` when the last instance of this
    /// `Client` is dropped.
    pub async fn with_capabilities(
        webdriver: &str,
        cap: webdriver::capabilities::Capabilities,
    ) -> Result<Self, error::NewSessionError> {
        Session::with_capabilities(webdriver, cap).await
    }

    /// Get the session ID assigned by the WebDriver server to this client.
    pub async fn session_id(&mut self) -> Result<Option<String>, error::CmdError> {
        match self.issue(Cmd::GetSessionId).await? {
            Json::String(s) => Ok(Some(s)),
            Json::Null => Ok(None),
            v => unreachable!("response to GetSessionId was not a string: {:?}", v),
        }
    }

    /// Set the User Agent string to use for all subsequent requests.
    pub async fn set_ua<S: Into<String>>(&mut self, ua: S) -> Result<(), error::CmdError> {
        self.issue(Cmd::SetUA(ua.into())).await?;
        Ok(())
    }

    /// Get the current User Agent string.
    pub async fn get_ua(&mut self) -> Result<Option<String>, error::CmdError> {
        match self.issue(Cmd::GetUA).await? {
            Json::String(s) => Ok(Some(s)),
            Json::Null => Ok(None),
            v => unreachable!("response to GetSessionId was not a string: {:?}", v),
        }
    }

    /// Terminate the WebDriver session.
    ///
    /// Normally, a shutdown of the WebDriver connection will be initiated when the last clone of a
    /// `Client` is dropped. Specifically, the shutdown request will be issued using the tokio
    /// `Handle` given when creating this `Client`. This in turn means that any errors will be
    /// dropped.
    ///
    /// This function is safe to call multiple times, but once it has been called on one instance
    /// of a `Client`, all requests to other instances of that `Client` will fail.
    ///
    /// This function may be useful in conjunction with `raw_client_for`, as it allows you to close
    /// the automated browser window while doing e.g., a large download.
    pub async fn close(&mut self) -> Result<(), error::CmdError> {
        self.issue(Cmd::Shutdown).await?;
        Ok(())
    }

    /// Mark this client's session as persistent.
    ///
    /// After all instances of a `Client` have been dropped, we normally shut down the WebDriver
    /// session, which also closes the associated browser window or tab. By calling this method,
    /// the shutdown command will _not_ be sent to this client's session, meaning its window or tab
    /// will remain open.
    ///
    /// Note that an explicit call to [`Client::close`] will still terminate the session.
    ///
    /// This function is safe to call multiple times.
    pub async fn persist(&mut self) -> Result<(), error::CmdError> {
        self.issue(Cmd::Persist).await?;
        Ok(())
    }

    /// Sets the x, y, width, and height properties of the current window.
    pub async fn set_window_rect(
        &mut self,
        x: u32,
        y: u32,
        width: u32,
        height: u32,
    ) -> Result<(), error::CmdError> {
        let cmd = WebDriverCommand::SetWindowRect(webdriver::command::WindowRectParameters {
            x: Some(x as i32),
            y: Some(y as i32),
            width: Some(width as i32),
            height: Some(height as i32),
        });

        self.issue(cmd).await?;
        Ok(())
    }

    /// Gets the x, y, width, and height properties of the current window.
    pub async fn get_window_rect(&mut self) -> Result<(u64, u64, u64, u64), error::CmdError> {
        match self.issue(WebDriverCommand::GetWindowRect).await? {
            Json::Object(mut obj) => {
                let x = match obj.remove("x").and_then(|x| x.as_u64()) {
                    Some(x) => x,
                    None => return Err(error::CmdError::NotW3C(Json::Object(obj))),
                };

                let y = match obj.remove("y").and_then(|y| y.as_u64()) {
                    Some(y) => y,
                    None => return Err(error::CmdError::NotW3C(Json::Object(obj))),
                };

                let width = match obj.remove("width").and_then(|width| width.as_u64()) {
                    Some(width) => width,
                    None => return Err(error::CmdError::NotW3C(Json::Object(obj))),
                };

                let height = match obj.remove("height").and_then(|height| height.as_u64()) {
                    Some(height) => height,
                    None => return Err(error::CmdError::NotW3C(Json::Object(obj))),
                };

                Ok((x, y, width, height))
            }
            v => Err(error::CmdError::NotW3C(v)),
        }
    }

    /// Sets the x, y, width, and height properties of the current window.
    pub async fn set_window_size(
        &mut self,
        width: u32,
        height: u32,
    ) -> Result<(), error::CmdError> {
        let cmd = WebDriverCommand::SetWindowRect(webdriver::command::WindowRectParameters {
            x: None,
            y: None,
            width: Some(width as i32),
            height: Some(height as i32),
        });

        self.issue(cmd).await?;
        Ok(())
    }

    /// Gets the width and height of the current window.
    pub async fn get_window_size(&mut self) -> Result<(u64, u64), error::CmdError> {
        match self.issue(WebDriverCommand::GetWindowRect).await? {
            Json::Object(mut obj) => {
                let width = match obj.remove("width").and_then(|width| width.as_u64()) {
                    Some(width) => width,
                    None => return Err(error::CmdError::NotW3C(Json::Object(obj))),
                };

                let height = match obj.remove("height").and_then(|height| height.as_u64()) {
                    Some(height) => height,
                    None => return Err(error::CmdError::NotW3C(Json::Object(obj))),
                };

                Ok((width, height))
            }
            v => Err(error::CmdError::NotW3C(v)),
        }
    }

    /// Sets the x, y, width, and height properties of the current window.
    pub async fn set_window_position(&mut self, x: u32, y: u32) -> Result<(), error::CmdError> {
        let cmd = WebDriverCommand::SetWindowRect(webdriver::command::WindowRectParameters {
            x: Some(x as i32),
            y: Some(y as i32),
            width: None,
            height: None,
        });

        self.issue(cmd).await?;
        Ok(())
    }

    /// Gets the x and y top-left coordinate of the current window.
    pub async fn get_window_position(&mut self) -> Result<(u64, u64), error::CmdError> {
        match self.issue(WebDriverCommand::GetWindowRect).await? {
            Json::Object(mut obj) => {
                let x = match obj.remove("x").and_then(|x| x.as_u64()) {
                    Some(x) => x,
                    None => return Err(error::CmdError::NotW3C(Json::Object(obj))),
                };

                let y = match obj.remove("y").and_then(|y| y.as_u64()) {
                    Some(y) => y,
                    None => return Err(error::CmdError::NotW3C(Json::Object(obj))),
                };

                Ok((x, y))
            }
            v => Err(error::CmdError::NotW3C(v)),
        }
    }

    /// Navigate directly to the given URL.
    pub async fn goto(&mut self, url: &str) -> Result<(), error::CmdError> {
        let url = url.to_owned();
        let base = self.current_url_().await?;
        let url = base.join(&url)?;
        self.issue(WebDriverCommand::Get(webdriver::command::GetParameters {
            url: url.into_string(),
        }))
        .await?;
        Ok(())
    }

    async fn current_url_(&mut self) -> Result<url::Url, error::CmdError> {
        let url = self.issue(WebDriverCommand::GetCurrentUrl).await?;
        if let Some(url) = url.as_str() {
            let url = if url.is_empty() { "about:blank" } else { url };
            Ok(url.parse()?)
        } else {
            Err(error::CmdError::NotW3C(url))
        }
    }

    /// Get the active element for this session.
    ///
    /// The "active" element is the `Element` within the DOM that currently has focus. This will
    /// often be an `<input>` or `<textarea>` element that currently has the text selection, or
    /// another input element such as a checkbox or radio button. Which elements are focusable
    /// depends on the platform and browser configuration.
    ///
    /// If no element has focus, the result may be the page body or a `NoSuchElement` error.
    pub async fn active_element(&mut self) -> Result<Element, error::CmdError> {
        let res = self.issue(WebDriverCommand::GetActiveElement).await?;
        let e = self.parse_lookup(res)?;
        Ok(Element {
            client: self.clone(),
            element: e,
        })
    }

    /// Retrieve the currently active URL for this session.
    pub async fn current_url(&mut self) -> Result<url::Url, error::CmdError> {
        self.current_url_().await
    }

    /// Get a PNG-encoded screenshot of the current page.
    pub async fn screenshot(&mut self) -> Result<Vec<u8>, error::CmdError> {
        let src = self.issue(WebDriverCommand::TakeScreenshot).await?;
        if let Some(src) = src.as_str() {
            base64::decode(src).map_err(error::CmdError::ImageDecodeError)
        } else {
            Err(error::CmdError::NotW3C(src))
        }
    }

    /// Get the HTML source for the current page.
    pub async fn source(&mut self) -> Result<String, error::CmdError> {
        let src = self.issue(WebDriverCommand::GetPageSource).await?;
        if let Some(src) = src.as_str() {
            Ok(src.to_string())
        } else {
            Err(error::CmdError::NotW3C(src))
        }
    }

    /// Go back to the previous page.
    pub async fn back(&mut self) -> Result<(), error::CmdError> {
        self.issue(WebDriverCommand::GoBack).await?;
        Ok(())
    }

    /// Refresh the current previous page.
    pub async fn refresh(&mut self) -> Result<(), error::CmdError> {
        self.issue(WebDriverCommand::Refresh).await?;
        Ok(())
    }

    /// Execute the given JavaScript `script` in the current browser session.
    ///
    /// `args` is available to the script inside the `arguments` array. Since `Element` implements
    /// `Serialize`, you can also provide serialized `Element`s as arguments, and they will
    /// correctly deserialize to DOM elements on the other side.
    ///
    /// To retrieve the value of a variable, `return` has to be used in the JavaScript code.
    pub async fn execute(
        &mut self,
        script: &str,
        mut args: Vec<Json>,
    ) -> Result<Json, error::CmdError> {
        self.fixup_elements(&mut args);
        let cmd = webdriver::command::JavascriptCommandParameters {
            script: script.to_string(),
            args: Some(args),
        };

        self.issue(WebDriverCommand::ExecuteScript(cmd)).await
    }

    /// Execute the given async JavaScript `script` in the current browser session.
    ///
    /// The provided JavaScript has access to `args` through the JavaScript variable `arguments`.
    /// The `arguments` array also holds an additional element at the end that provides a completion callback
    /// for the asynchronous code.
    ///
    /// Since `Element` implements `Serialize`, you can also provide serialized `Element`s as arguments, and they will
    /// correctly deserialize to DOM elements on the other side.
    ///
    /// # Examples
    ///
    /// Call a web API from the browser and retrieve the value asynchronously
    ///
    /// ```ignore
    /// const JS: &'static str = r#"
    ///     const [date, callback] = arguments;
    ///
    ///     fetch(`http://weather.api/${date}/hourly`)
    ///     // whenever the HTTP Request completes,
    ///     // send the value back to the Rust context
    ///     .then(data => {
    ///         callback(data.json())
    ///     })
    /// "#;
    ///
    /// let weather = client.execute_async(JS, vec![date]).await?;
    /// ```
    pub async fn execute_async(
        &mut self,
        script: &str,
        mut args: Vec<Json>,
    ) -> Result<Json, error::CmdError> {
        self.fixup_elements(&mut args);
        let cmd = webdriver::command::JavascriptCommandParameters {
            script: script.to_string(),
            args: Some(args),
        };

        self.issue(WebDriverCommand::ExecuteAsyncScript(cmd)).await
    }

    /// Issue an HTTP request to the given `url` with all the same cookies as the current session.
    ///
    /// Calling this method is equivalent to calling `with_raw_client_for` with an empty closure.
    pub async fn raw_client_for(
        &mut self,
        method: Method,
        url: &str,
    ) -> Result<hyper::Response<hyper::Body>, error::CmdError> {
        self.with_raw_client_for(method, url, |req| req.body(hyper::Body::empty()).unwrap())
            .await
    }

    /// Build and issue an HTTP request to the given `url` with all the same cookies as the current
    /// session.
    ///
    /// Before the HTTP request is issued, the given `before` closure will be called with a handle
    /// to the `Request` about to be sent.
    pub async fn with_raw_client_for<F>(
        &mut self,
        method: Method,
        url: &str,
        before: F,
    ) -> Result<hyper::Response<hyper::Body>, error::CmdError>
    where
        F: FnOnce(http::request::Builder) -> hyper::Request<hyper::Body>,
    {
        let url = url.to_owned();
        // We need to do some trickiness here. GetCookies will only give us the cookies for the
        // *current* domain, whereas we want the cookies for `url`'s domain. So, we navigate to the
        // URL in question, fetch its cookies, and then navigate back. *Except* that we can't do
        // that either (what if `url` is some huge file?). So we *actually* navigate to some weird
        // url that's unlikely to exist on the target doamin, and which won't resolve into the
        // actual content, but will still give the same cookies.
        //
        // The fact that cookies can have /path and security constraints makes this even more of a
        // pain. /path in particular is tricky, because you could have a URL like:
        //
        //    example.com/download/some_identifier/ignored_filename_just_for_show
        //
        // Imagine if a cookie is set with path=/download/some_identifier. How do we get that
        // cookie without triggering a request for the (large) file? I don't know. Hence: TODO.
        let old_url = self.current_url_().await?;
        let url = old_url.clone().join(&url)?;
        let cookie_url = url.clone().join("/please_give_me_your_cookies")?;
        self.goto(cookie_url.as_str()).await?;

        // TODO: go back before we return if this call errors:
        let cookies = self.issue(WebDriverCommand::GetCookies).await?;
        if !cookies.is_array() {
            return Err(error::CmdError::NotW3C(cookies));
        }
        self.back().await?;
        let ua = self.get_ua().await?;

        // now add all the cookies
        let mut all_ok = true;
        let mut jar = Vec::new();
        for cookie in cookies.as_array().unwrap() {
            if !cookie.is_object() {
                all_ok = false;
                break;
            }

            // https://w3c.github.io/webdriver/webdriver-spec.html#cookies
            let cookie = cookie.as_object().unwrap();
            if !cookie.contains_key("name") || !cookie.contains_key("value") {
                all_ok = false;
                break;
            }

            if !cookie["name"].is_string() || !cookie["value"].is_string() {
                all_ok = false;
                break;
            }

            // Note that since we're sending these cookies, all that matters is the mapping
            // from name to value. The other fields only matter when deciding whether to
            // include a cookie or not, and the driver has already decided that for us
            // (GetCookies is for a particular URL).
            jar.push(
                cookie::Cookie::new(
                    cookie["name"].as_str().unwrap().to_owned(),
                    cookie["value"].as_str().unwrap().to_owned(),
                )
                .encoded()
                .to_string(),
            );
        }

        if !all_ok {
            return Err(error::CmdError::NotW3C(cookies));
        }

        let mut req = hyper::Request::builder();
        req = req
            .method(method)
            .uri(http::Uri::try_from(url.as_str()).unwrap());
        req = req.header(hyper::header::COOKIE, jar.join("; "));
        if let Some(s) = ua {
            req = req.header(hyper::header::USER_AGENT, s);
        }
        let req = before(req);
        let (tx, rx) = oneshot::channel();
        self.issue(Cmd::Raw { req, rsp: tx }).await?;
        match rx.await {
            Ok(Ok(r)) => Ok(r),
            Ok(Err(e)) => Err(e.into()),
            Err(e) => unreachable!("Session ended prematurely: {:?}", e),
        }
    }

    /// Switches to the frame specified at the index.
    pub async fn enter_frame(mut self, index: Option<u16>) -> Result<Client, error::CmdError> {
        let params = SwitchToFrameParameters {
            id: index.map(FrameId::Short),
        };
        self.issue(WebDriverCommand::SwitchToFrame(params)).await?;
        Ok(self)
    }

    /// Switches to the parent of the frame the client is currently contained within.
    pub async fn enter_parent_frame(mut self) -> Result<Client, error::CmdError> {
        self.issue(WebDriverCommand::SwitchToParentFrame).await?;
        Ok(self)
    }

    /// Find an element on the page.
    pub async fn find(&mut self, search: Locator<'_>) -> Result<Element, error::CmdError> {
        self.by(search.into()).await
    }

    /// Find elements on the page.
    pub async fn find_all(&mut self, search: Locator<'_>) -> Result<Vec<Element>, error::CmdError> {
        let res = self
            .issue(WebDriverCommand::FindElements(search.into()))
            .await?;
        let array = self.parse_lookup_all(res)?;
        Ok(array
            .into_iter()
            .map(move |e| Element {
                client: self.clone(),
                element: e,
            })
            .collect())
    }

    /// Wait for the given function to return `true` before proceeding.
    ///
    /// This can be useful to wait for something to appear on the page before interacting with it.
    /// While this currently just spins and yields, it may be more efficient than this in the
    /// future. In particular, in time, it may only run `is_ready` again when an event occurs on
    /// the page.
    pub async fn wait_for<F, FF>(&mut self, mut is_ready: F) -> Result<(), error::CmdError>
    where
        F: FnMut(&mut Client) -> FF,
        FF: Future<Output = Result<bool, error::CmdError>>,
    {
        while !is_ready(self).await? {}
        Ok(())
    }

    /// Wait for the given element to be present on the page.
    ///
    /// This can be useful to wait for something to appear on the page before interacting with it.
    /// While this currently just spins and yields, it may be more efficient than this in the
    /// future. In particular, in time, it may only run `is_ready` again when an event occurs on
    /// the page.
    pub async fn wait_for_find(&mut self, search: Locator<'_>) -> Result<Element, error::CmdError> {
        let s: webdriver::command::LocatorParameters = search.into();
        loop {
            match self
                .by(webdriver::command::LocatorParameters {
                    using: s.using,
                    value: s.value.clone(),
                })
                .await
            {
                Ok(v) => break Ok(v),
                Err(error::CmdError::NoSuchElement(_)) => {}
                Err(e) => break Err(e),
            }
        }
    }

    /// Wait for the page to navigate to a new URL before proceeding.
    ///
    /// If the `current` URL is not provided, `self.current_url()` will be used. Note however that
    /// this introduces a race condition: the browser could finish navigating *before* we call
    /// `current_url()`, which would lead to an eternal wait.
    pub async fn wait_for_navigation(
        &mut self,
        current: Option<url::Url>,
    ) -> Result<(), error::CmdError> {
        let current = match current {
            Some(current) => current,
            None => self.current_url_().await?,
        };

        self.wait_for(move |c| {
            // TODO: get rid of this clone
            let current = current.clone();
            // TODO: and this one too
            let mut c = c.clone();
            async move { Ok(c.current_url().await? != current) }
        })
        .await
    }

    /// Locate a form on the page.
    ///
    /// Through the returned `Form`, HTML forms can be filled out and submitted.
    pub async fn form(&mut self, search: Locator<'_>) -> Result<Form, error::CmdError> {
        let l = search.into();
        let res = self.issue(WebDriverCommand::FindElement(l)).await?;
        let f = self.parse_lookup(res)?;
        Ok(Form {
            client: self.clone(),
            form: f,
        })
    }

    /// Gets the current window handle.
    pub async fn window(&mut self) -> Result<webdriver::common::WebWindow, error::CmdError> {
        let res = self.issue(WebDriverCommand::GetWindowHandle).await?;
        match res {
            Json::String(x) => Ok(webdriver::common::WebWindow(x)),
            v => Err(error::CmdError::NotW3C(v)),
        }
    }

    /// Gets a list of all active windows (and tabs)
    pub async fn windows(&mut self) -> Result<Vec<webdriver::common::WebWindow>, error::CmdError> {
        let res = self.issue(WebDriverCommand::GetWindowHandles).await?;
        match res {
            Json::Array(handles) => handles
                .into_iter()
                .map(|handle| match handle {
                    Json::String(x) => Ok(webdriver::common::WebWindow(x)),
                    v => Err(error::CmdError::NotW3C(v)),
                })
                .collect::<Result<Vec<_>, _>>(),
            v => Err(error::CmdError::NotW3C(v)),
        }
    }

    /// Switches to the chosen window.
    pub async fn switch_to_window(
        &mut self,
        window: webdriver::common::WebWindow,
    ) -> Result<(), error::CmdError> {
        let params = SwitchToWindowParameters { handle: window.0 };
        let _res = self.issue(WebDriverCommand::SwitchToWindow(params)).await?;
        Ok(())
    }

    /// Closes the current window.
    ///
    /// Will close the session if no other windows exist.
    ///
    /// Closing a window will not switch the client to one of the remaining windows.
    /// The switching must be done by calling `switch_to_window` using a still live window
    /// after the current window has been closed.
    pub async fn close_window(&mut self) -> Result<(), error::CmdError> {
        let _res = self.issue(WebDriverCommand::CloseWindow).await?;
        Ok(())
    }

    /// Creates a new window. If `is_tab` is `true`, then a tab will be created instead.
    ///
    /// Requires geckodriver > 0.24 and firefox > 66
    ///
    /// Windows are treated the same as tabs by the webdriver protocol.
    /// The functions `new_window`, `switch_to_window`, `close_window`, `window` and `windows`
    /// all operate on both tabs and windows.
    pub async fn new_window(
        &mut self,
        as_tab: bool,
    ) -> Result<webdriver::response::NewWindowResponse, error::CmdError> {
        let type_hint = if as_tab { "tab" } else { "window" }.to_string();
        let type_hint = Some(type_hint);
        let params = NewWindowParameters { type_hint };
        match self.issue(WebDriverCommand::NewWindow(params)).await? {
            Json::Object(mut obj) => {
                let handle = match obj
                    .remove("handle")
                    .and_then(|x| x.as_str().map(String::from))
                {
                    Some(handle) => handle,
                    None => return Err(error::CmdError::NotW3C(Json::Object(obj))),
                };

                let typ = match obj
                    .remove("type")
                    .and_then(|x| x.as_str().map(String::from))
                {
                    Some(typ) => typ,
                    None => return Err(error::CmdError::NotW3C(Json::Object(obj))),
                };

                Ok(webdriver::response::NewWindowResponse { handle, typ })
            }
            v => Err(error::CmdError::NotW3C(v)),
        }
    }

    // helpers

    async fn by(
        &mut self,
        locator: webdriver::command::LocatorParameters,
    ) -> Result<Element, error::CmdError> {
        let res = self.issue(WebDriverCommand::FindElement(locator)).await?;
        let e = self.parse_lookup(res)?;
        Ok(Element {
            client: self.clone(),
            element: e,
        })
    }

    /// Extract the `WebElement` from a `FindElement` or `FindElementElement` command.
    fn parse_lookup(&self, res: Json) -> Result<webdriver::common::WebElement, error::CmdError> {
        let mut res = match res {
            Json::Object(o) => o,
            res => return Err(error::CmdError::NotW3C(res)),
        };

        // legacy protocol uses "ELEMENT" as identifier
        let key = if self.is_legacy() {
            "ELEMENT"
        } else {
            ELEMENT_KEY
        };

        if !res.contains_key(key) {
            return Err(error::CmdError::NotW3C(Json::Object(res)));
        }

        match res.remove(key) {
            Some(Json::String(wei)) => {
                return Ok(webdriver::common::WebElement(wei));
            }
            Some(v) => {
                res.insert(key.to_string(), v);
            }
            None => {}
        }

        Err(error::CmdError::NotW3C(Json::Object(res)))
    }

    /// Extract `WebElement`s from a `FindElements` or `FindElementElements` command.
    fn parse_lookup_all(
        &self,
        res: Json,
    ) -> Result<Vec<webdriver::common::WebElement>, error::CmdError> {
        let res = match res {
            Json::Array(a) => a,
            res => return Err(error::CmdError::NotW3C(res)),
        };

        let mut array = Vec::new();
        for json in res {
            let e = self.parse_lookup(json)?;
            array.push(e);
        }

        Ok(array)
    }

    fn fixup_elements(&self, args: &mut [Json]) {
        if self.is_legacy() {
            for arg in args {
                // the serialization of WebElement uses the W3C index,
                // but legacy implementations need us to use the "ELEMENT" index
                if let Json::Object(ref mut o) = *arg {
                    if let Some(wei) = o.remove(ELEMENT_KEY) {
                        o.insert("ELEMENT".to_string(), wei);
                    }
                }
            }
        }
    }
}

impl Element {
    /// Look up an [attribute] value for this element by name.
    ///
    /// `Ok(None)` is returned if the element does not have the given attribute.
    ///
    /// [attribute]: https://dom.spec.whatwg.org/#concept-attribute
    pub async fn attr(&mut self, attribute: &str) -> Result<Option<String>, error::CmdError> {
        let cmd =
            WebDriverCommand::GetElementAttribute(self.element.clone(), attribute.to_string());
        match self.client.issue(cmd).await? {
            Json::String(v) => Ok(Some(v)),
            Json::Null => Ok(None),
            v => Err(error::CmdError::NotW3C(v)),
        }
    }

    /// Look up a DOM [property] for this element by name.
    ///
    /// `Ok(None)` is returned if the element does not have the given property.
    ///
    /// [property]: https://www.ecma-international.org/ecma-262/5.1/#sec-8.12.1
    pub async fn prop(&mut self, prop: &str) -> Result<Option<String>, error::CmdError> {
        let cmd = WebDriverCommand::GetElementProperty(self.element.clone(), prop.to_string());
        match self.client.issue(cmd).await? {
            Json::String(v) => Ok(Some(v)),
            Json::Null => Ok(None),
            v => Err(error::CmdError::NotW3C(v)),
        }
    }

    /// Retrieve the text contents of this elment.
    pub async fn text(&mut self) -> Result<String, error::CmdError> {
        let cmd = WebDriverCommand::GetElementText(self.element.clone());
        match self.client.issue(cmd).await? {
            Json::String(v) => Ok(v),
            v => Err(error::CmdError::NotW3C(v)),
        }
    }

    /// Retrieve the HTML contents of this element.
    ///
    /// `inner` dictates whether the wrapping node's HTML is excluded or not. For example, take the
    /// HTML:
    ///
    /// ```html
    /// <div id="foo"><hr /></div>
    /// ```
    ///
    /// With `inner = true`, `<hr />` would be returned. With `inner = false`,
    /// `<div id="foo"><hr /></div>` would be returned instead.
    pub async fn html(&mut self, inner: bool) -> Result<String, error::CmdError> {
        let prop = if inner { "innerHTML" } else { "outerHTML" };
        Ok(self.prop(prop).await?.unwrap())
    }

    /// Find the first matching descendant element.
    pub async fn find(&mut self, search: Locator<'_>) -> Result<Element, error::CmdError> {
        let res = self
            .client
            .issue(WebDriverCommand::FindElementElement(
                self.element.clone(),
                search.into(),
            ))
            .await?;
        let e = self.client.parse_lookup(res)?;
        Ok(Element {
            client: self.client.clone(),
            element: e,
        })
    }
    /// Find all matching descendant elements.
    pub async fn find_all(&mut self, search: Locator<'_>) -> Result<Vec<Element>, error::CmdError> {
        let res = self
            .client
            .issue(WebDriverCommand::FindElementElements(
                self.element.clone(),
                search.into(),
            ))
            .await?;
        let array = self.client.parse_lookup_all(res)?;
        Ok(array
            .into_iter()
            .map(move |e| Element {
                client: self.client.clone(),
                element: e,
            })
            .collect())
    }

    /// Simulate the user clicking on this element.
    ///
    /// Note that since this *may* result in navigation, we give up the handle to the element.
    pub async fn click(mut self) -> Result<Client, error::CmdError> {
        let cmd = WebDriverCommand::ElementClick(self.element);
        let r = self.client.issue(cmd).await?;
        if r.is_null() || r.as_object().map(|o| o.is_empty()).unwrap_or(false) {
            // geckodriver returns {} :(
            Ok(self.client)
        } else {
            Err(error::CmdError::NotW3C(r))
        }
    }

    /// Clear the value prop of this element
    pub async fn clear(&mut self) -> Result<(), error::CmdError> {
        let cmd = WebDriverCommand::ElementClear(self.element.clone());
        let r = self.client.issue(cmd).await?;
        if r.is_null() {
            Ok(())
        } else {
            Err(error::CmdError::NotW3C(r))
        }
    }

    /// Simulate the user sending keys to an element.
    pub async fn send_keys(&mut self, text: &str) -> Result<(), error::CmdError> {
        let cmd = WebDriverCommand::ElementSendKeys(
            self.element.clone(),
            SendKeysParameters {
                text: text.to_owned(),
            },
        );
        let r = self.client.issue(cmd).await?;
        if r.is_null() {
            Ok(())
        } else {
            Err(error::CmdError::NotW3C(r))
        }
    }

    /// Get back the [`Client`] hosting this `Element`.
    pub fn client(self) -> Client {
        self.client
    }

    /// Follow the `href` target of the element matching the given CSS selector *without* causing a
    /// click interaction.
    ///
    /// Note that since this *may* result in navigation, we give up the handle to the element.
    pub async fn follow(mut self) -> Result<Client, error::CmdError> {
        let cmd = WebDriverCommand::GetElementAttribute(self.element, "href".to_string());
        let href = self.client.issue(cmd).await?;
        let href = match href {
            Json::String(v) => v,
            Json::Null => {
                let e = WebDriverError::new(
                    webdriver::error::ErrorStatus::InvalidArgument,
                    "cannot follow element without href attribute",
                );
                return Err(error::CmdError::Standard(e));
            }
            v => return Err(error::CmdError::NotW3C(v)),
        };

        let url = self.client.current_url_().await?;
        let href = url.join(&href)?;
        self.client.goto(href.as_str()).await?;
        Ok(self.client)
    }

    /// Find and click an `option` child element by its `value` attribute.
    pub async fn select_by_value(mut self, value: &str) -> Result<Client, error::CmdError> {
        let locator = format!("option[value='{}']", value);
        let locator = webdriver::command::LocatorParameters {
            using: webdriver::common::LocatorStrategy::CSSSelector,
            value: locator,
        };

        let cmd = WebDriverCommand::FindElementElement(self.element, locator);
        let v = self.client.issue(cmd).await?;
        Element {
            element: self.client.parse_lookup(v)?,
            client: self.client,
        }
        .click()
        .await
    }

    /// Find and click an `<option>` child element by its index.
    ///
    /// This method clicks the first `<option>` element that is an `index`th child
    /// (`option:nth-of-type(index+1)`). This will be the `index`th `<option>`
    /// element if the current element is a `<select>`. If you use this method on
    /// an `Element` that is _not_ a `<select>` (such as on a full `<form>`), it
    /// may not do what you expect if there are multiple `<select>` elements
    /// in the form, or if it there are stray `<option>` in the form.
    ///
    /// The indexing in this method is 0-based.
    pub async fn select_by_index(&mut self, index: usize) -> Result<Client, error::CmdError> {
        self.select_by(Locator::Css(&format!("option:nth-of-type({})", index + 1)))
            .await
    }

    /// Find and click an `<option>` element by its visible text.
    ///
    /// The method doesn't make any escaping for the argument like it is done in python webdriver client for [example].
    /// It also doesn't make any normalizations before match.
    ///
    /// [example]: https://github.com/SeleniumHQ/selenium/blob/941dc9c6b2e2aa4f701c1b72be8de03d4b7e996a/py/selenium/webdriver/support/select.py#L67
    pub async fn select_by_label(&mut self, label: &str) -> Result<Client, error::CmdError> {
        self.select_by(Locator::XPath(&format!(r".//option[.='{}']", label)))
            .await
    }

    /// Find and click an `<option>` child element by a locator.
    ///
    /// This method clicks the first `<option>` element that is found.
    /// If the element wasn't found a erorr will be issued.
    ///
    /// An example how to select by Id
    ///
    /// ```no_run
    ///     c.select_by(Locator::Id("some-id")).await?;
    /// ```
    pub async fn select_by(&mut self, locator: Locator<'_>) -> Result<Client, error::CmdError> {
        self.find(locator).await?.click().await
    }

    /// Switches to the frame contained within the element.
    pub async fn enter_frame(self) -> Result<Client, error::CmdError> {
        let Self {
            mut client,
            element,
        } = self;
        let params = SwitchToFrameParameters {
            id: Some(FrameId::Element(element)),
        };
        client
            .issue(WebDriverCommand::SwitchToFrame(params))
            .await?;
        Ok(client)
    }
}

impl Form {
    /// Find a form input using the given `locator` and set its value to `value`.
    pub async fn set(
        &mut self,
        locator: Locator<'_>,
        value: &str,
    ) -> Result<Self, error::CmdError> {
        let locator = WebDriverCommand::FindElementElement(self.form.clone(), locator.into());
        let value = Json::from(value);

        let res = self.client.issue(locator).await?;
        let field = self.client.parse_lookup(res)?;
        let mut args = vec![via_json!(&field), value];
        self.client.fixup_elements(&mut args);
        let cmd = webdriver::command::JavascriptCommandParameters {
            script: "arguments[0].value = arguments[1]".to_string(),
            args: Some(args),
        };

        let res = self
            .client
            .issue(WebDriverCommand::ExecuteScript(cmd))
            .await?;
        if res.is_null() {
            Ok(Form {
                client: self.client.clone(),
                form: self.form.clone(),
            })
        } else {
            Err(error::CmdError::NotW3C(res))
        }
    }

    /// Find a form input with the given `name` and set its value to `value`.
    pub async fn set_by_name(&mut self, field: &str, value: &str) -> Result<Self, error::CmdError> {
        let locator = format!("[name='{}']", field);
        let locator = Locator::Css(&locator);
        self.set(locator, value).await
    }

    /// Submit this form using the first available submit button.
    ///
    /// `false` is returned if no submit button was not found.
    pub async fn submit(self) -> Result<Client, error::CmdError> {
        self.submit_with(Locator::Css("input[type=submit],button[type=submit]"))
            .await
    }
=======
mod client;
pub use client::Client;
>>>>>>> a0136578

pub mod cookies;
pub mod elements;

pub mod wait;<|MERGE_RESOLUTION|>--- conflicted
+++ resolved
@@ -288,1038 +288,8 @@
     }
 }
 
-<<<<<<< HEAD
-pub use crate::session::Client;
-
-/// A single element on the current page.
-#[derive(Clone, Debug, Serialize)]
-pub struct Element {
-    #[serde(skip_serializing)]
-    client: Client,
-    #[serde(flatten)]
-    element: webdriver::common::WebElement,
-}
-
-/// An HTML form on the current page.
-#[derive(Clone, Debug)]
-pub struct Form {
-    client: Client,
-    form: webdriver::common::WebElement,
-}
-
-impl Client {
-    /// Create a new `Client` associated with a new WebDriver session on the server at the given
-    /// URL.
-    ///
-    /// Calls `with_capabilities` with an empty capabilities list.
-    #[allow(clippy::new_ret_no_self)]
-    pub async fn new(webdriver: &str) -> Result<Self, error::NewSessionError> {
-        Self::with_capabilities(webdriver, webdriver::capabilities::Capabilities::new()).await
-    }
-
-    /// Create a new `Client` associated with a new WebDriver session on the server at the given
-    /// URL.
-    ///
-    /// The given capabilities will be requested in `alwaysMatch` or `desiredCapabilities`
-    /// depending on the protocol version supported by the server.
-    ///
-    /// Returns a future that resolves to a handle for issuing additional WebDriver tasks.
-    ///
-    /// Note that most callers should explicitly call `Client::close`, and wait for the returned
-    /// future before exiting. Not doing so may result in the WebDriver session not being cleanly
-    /// closed, which is particularly important for some drivers, such as geckodriver, where
-    /// multiple simulatenous sessions are not supported. If `close` is not explicitly called, a
-    /// session close request will be spawned on the given `handle` when the last instance of this
-    /// `Client` is dropped.
-    pub async fn with_capabilities(
-        webdriver: &str,
-        cap: webdriver::capabilities::Capabilities,
-    ) -> Result<Self, error::NewSessionError> {
-        Session::with_capabilities(webdriver, cap).await
-    }
-
-    /// Get the session ID assigned by the WebDriver server to this client.
-    pub async fn session_id(&mut self) -> Result<Option<String>, error::CmdError> {
-        match self.issue(Cmd::GetSessionId).await? {
-            Json::String(s) => Ok(Some(s)),
-            Json::Null => Ok(None),
-            v => unreachable!("response to GetSessionId was not a string: {:?}", v),
-        }
-    }
-
-    /// Set the User Agent string to use for all subsequent requests.
-    pub async fn set_ua<S: Into<String>>(&mut self, ua: S) -> Result<(), error::CmdError> {
-        self.issue(Cmd::SetUA(ua.into())).await?;
-        Ok(())
-    }
-
-    /// Get the current User Agent string.
-    pub async fn get_ua(&mut self) -> Result<Option<String>, error::CmdError> {
-        match self.issue(Cmd::GetUA).await? {
-            Json::String(s) => Ok(Some(s)),
-            Json::Null => Ok(None),
-            v => unreachable!("response to GetSessionId was not a string: {:?}", v),
-        }
-    }
-
-    /// Terminate the WebDriver session.
-    ///
-    /// Normally, a shutdown of the WebDriver connection will be initiated when the last clone of a
-    /// `Client` is dropped. Specifically, the shutdown request will be issued using the tokio
-    /// `Handle` given when creating this `Client`. This in turn means that any errors will be
-    /// dropped.
-    ///
-    /// This function is safe to call multiple times, but once it has been called on one instance
-    /// of a `Client`, all requests to other instances of that `Client` will fail.
-    ///
-    /// This function may be useful in conjunction with `raw_client_for`, as it allows you to close
-    /// the automated browser window while doing e.g., a large download.
-    pub async fn close(&mut self) -> Result<(), error::CmdError> {
-        self.issue(Cmd::Shutdown).await?;
-        Ok(())
-    }
-
-    /// Mark this client's session as persistent.
-    ///
-    /// After all instances of a `Client` have been dropped, we normally shut down the WebDriver
-    /// session, which also closes the associated browser window or tab. By calling this method,
-    /// the shutdown command will _not_ be sent to this client's session, meaning its window or tab
-    /// will remain open.
-    ///
-    /// Note that an explicit call to [`Client::close`] will still terminate the session.
-    ///
-    /// This function is safe to call multiple times.
-    pub async fn persist(&mut self) -> Result<(), error::CmdError> {
-        self.issue(Cmd::Persist).await?;
-        Ok(())
-    }
-
-    /// Sets the x, y, width, and height properties of the current window.
-    pub async fn set_window_rect(
-        &mut self,
-        x: u32,
-        y: u32,
-        width: u32,
-        height: u32,
-    ) -> Result<(), error::CmdError> {
-        let cmd = WebDriverCommand::SetWindowRect(webdriver::command::WindowRectParameters {
-            x: Some(x as i32),
-            y: Some(y as i32),
-            width: Some(width as i32),
-            height: Some(height as i32),
-        });
-
-        self.issue(cmd).await?;
-        Ok(())
-    }
-
-    /// Gets the x, y, width, and height properties of the current window.
-    pub async fn get_window_rect(&mut self) -> Result<(u64, u64, u64, u64), error::CmdError> {
-        match self.issue(WebDriverCommand::GetWindowRect).await? {
-            Json::Object(mut obj) => {
-                let x = match obj.remove("x").and_then(|x| x.as_u64()) {
-                    Some(x) => x,
-                    None => return Err(error::CmdError::NotW3C(Json::Object(obj))),
-                };
-
-                let y = match obj.remove("y").and_then(|y| y.as_u64()) {
-                    Some(y) => y,
-                    None => return Err(error::CmdError::NotW3C(Json::Object(obj))),
-                };
-
-                let width = match obj.remove("width").and_then(|width| width.as_u64()) {
-                    Some(width) => width,
-                    None => return Err(error::CmdError::NotW3C(Json::Object(obj))),
-                };
-
-                let height = match obj.remove("height").and_then(|height| height.as_u64()) {
-                    Some(height) => height,
-                    None => return Err(error::CmdError::NotW3C(Json::Object(obj))),
-                };
-
-                Ok((x, y, width, height))
-            }
-            v => Err(error::CmdError::NotW3C(v)),
-        }
-    }
-
-    /// Sets the x, y, width, and height properties of the current window.
-    pub async fn set_window_size(
-        &mut self,
-        width: u32,
-        height: u32,
-    ) -> Result<(), error::CmdError> {
-        let cmd = WebDriverCommand::SetWindowRect(webdriver::command::WindowRectParameters {
-            x: None,
-            y: None,
-            width: Some(width as i32),
-            height: Some(height as i32),
-        });
-
-        self.issue(cmd).await?;
-        Ok(())
-    }
-
-    /// Gets the width and height of the current window.
-    pub async fn get_window_size(&mut self) -> Result<(u64, u64), error::CmdError> {
-        match self.issue(WebDriverCommand::GetWindowRect).await? {
-            Json::Object(mut obj) => {
-                let width = match obj.remove("width").and_then(|width| width.as_u64()) {
-                    Some(width) => width,
-                    None => return Err(error::CmdError::NotW3C(Json::Object(obj))),
-                };
-
-                let height = match obj.remove("height").and_then(|height| height.as_u64()) {
-                    Some(height) => height,
-                    None => return Err(error::CmdError::NotW3C(Json::Object(obj))),
-                };
-
-                Ok((width, height))
-            }
-            v => Err(error::CmdError::NotW3C(v)),
-        }
-    }
-
-    /// Sets the x, y, width, and height properties of the current window.
-    pub async fn set_window_position(&mut self, x: u32, y: u32) -> Result<(), error::CmdError> {
-        let cmd = WebDriverCommand::SetWindowRect(webdriver::command::WindowRectParameters {
-            x: Some(x as i32),
-            y: Some(y as i32),
-            width: None,
-            height: None,
-        });
-
-        self.issue(cmd).await?;
-        Ok(())
-    }
-
-    /// Gets the x and y top-left coordinate of the current window.
-    pub async fn get_window_position(&mut self) -> Result<(u64, u64), error::CmdError> {
-        match self.issue(WebDriverCommand::GetWindowRect).await? {
-            Json::Object(mut obj) => {
-                let x = match obj.remove("x").and_then(|x| x.as_u64()) {
-                    Some(x) => x,
-                    None => return Err(error::CmdError::NotW3C(Json::Object(obj))),
-                };
-
-                let y = match obj.remove("y").and_then(|y| y.as_u64()) {
-                    Some(y) => y,
-                    None => return Err(error::CmdError::NotW3C(Json::Object(obj))),
-                };
-
-                Ok((x, y))
-            }
-            v => Err(error::CmdError::NotW3C(v)),
-        }
-    }
-
-    /// Navigate directly to the given URL.
-    pub async fn goto(&mut self, url: &str) -> Result<(), error::CmdError> {
-        let url = url.to_owned();
-        let base = self.current_url_().await?;
-        let url = base.join(&url)?;
-        self.issue(WebDriverCommand::Get(webdriver::command::GetParameters {
-            url: url.into_string(),
-        }))
-        .await?;
-        Ok(())
-    }
-
-    async fn current_url_(&mut self) -> Result<url::Url, error::CmdError> {
-        let url = self.issue(WebDriverCommand::GetCurrentUrl).await?;
-        if let Some(url) = url.as_str() {
-            let url = if url.is_empty() { "about:blank" } else { url };
-            Ok(url.parse()?)
-        } else {
-            Err(error::CmdError::NotW3C(url))
-        }
-    }
-
-    /// Get the active element for this session.
-    ///
-    /// The "active" element is the `Element` within the DOM that currently has focus. This will
-    /// often be an `<input>` or `<textarea>` element that currently has the text selection, or
-    /// another input element such as a checkbox or radio button. Which elements are focusable
-    /// depends on the platform and browser configuration.
-    ///
-    /// If no element has focus, the result may be the page body or a `NoSuchElement` error.
-    pub async fn active_element(&mut self) -> Result<Element, error::CmdError> {
-        let res = self.issue(WebDriverCommand::GetActiveElement).await?;
-        let e = self.parse_lookup(res)?;
-        Ok(Element {
-            client: self.clone(),
-            element: e,
-        })
-    }
-
-    /// Retrieve the currently active URL for this session.
-    pub async fn current_url(&mut self) -> Result<url::Url, error::CmdError> {
-        self.current_url_().await
-    }
-
-    /// Get a PNG-encoded screenshot of the current page.
-    pub async fn screenshot(&mut self) -> Result<Vec<u8>, error::CmdError> {
-        let src = self.issue(WebDriverCommand::TakeScreenshot).await?;
-        if let Some(src) = src.as_str() {
-            base64::decode(src).map_err(error::CmdError::ImageDecodeError)
-        } else {
-            Err(error::CmdError::NotW3C(src))
-        }
-    }
-
-    /// Get the HTML source for the current page.
-    pub async fn source(&mut self) -> Result<String, error::CmdError> {
-        let src = self.issue(WebDriverCommand::GetPageSource).await?;
-        if let Some(src) = src.as_str() {
-            Ok(src.to_string())
-        } else {
-            Err(error::CmdError::NotW3C(src))
-        }
-    }
-
-    /// Go back to the previous page.
-    pub async fn back(&mut self) -> Result<(), error::CmdError> {
-        self.issue(WebDriverCommand::GoBack).await?;
-        Ok(())
-    }
-
-    /// Refresh the current previous page.
-    pub async fn refresh(&mut self) -> Result<(), error::CmdError> {
-        self.issue(WebDriverCommand::Refresh).await?;
-        Ok(())
-    }
-
-    /// Execute the given JavaScript `script` in the current browser session.
-    ///
-    /// `args` is available to the script inside the `arguments` array. Since `Element` implements
-    /// `Serialize`, you can also provide serialized `Element`s as arguments, and they will
-    /// correctly deserialize to DOM elements on the other side.
-    ///
-    /// To retrieve the value of a variable, `return` has to be used in the JavaScript code.
-    pub async fn execute(
-        &mut self,
-        script: &str,
-        mut args: Vec<Json>,
-    ) -> Result<Json, error::CmdError> {
-        self.fixup_elements(&mut args);
-        let cmd = webdriver::command::JavascriptCommandParameters {
-            script: script.to_string(),
-            args: Some(args),
-        };
-
-        self.issue(WebDriverCommand::ExecuteScript(cmd)).await
-    }
-
-    /// Execute the given async JavaScript `script` in the current browser session.
-    ///
-    /// The provided JavaScript has access to `args` through the JavaScript variable `arguments`.
-    /// The `arguments` array also holds an additional element at the end that provides a completion callback
-    /// for the asynchronous code.
-    ///
-    /// Since `Element` implements `Serialize`, you can also provide serialized `Element`s as arguments, and they will
-    /// correctly deserialize to DOM elements on the other side.
-    ///
-    /// # Examples
-    ///
-    /// Call a web API from the browser and retrieve the value asynchronously
-    ///
-    /// ```ignore
-    /// const JS: &'static str = r#"
-    ///     const [date, callback] = arguments;
-    ///
-    ///     fetch(`http://weather.api/${date}/hourly`)
-    ///     // whenever the HTTP Request completes,
-    ///     // send the value back to the Rust context
-    ///     .then(data => {
-    ///         callback(data.json())
-    ///     })
-    /// "#;
-    ///
-    /// let weather = client.execute_async(JS, vec![date]).await?;
-    /// ```
-    pub async fn execute_async(
-        &mut self,
-        script: &str,
-        mut args: Vec<Json>,
-    ) -> Result<Json, error::CmdError> {
-        self.fixup_elements(&mut args);
-        let cmd = webdriver::command::JavascriptCommandParameters {
-            script: script.to_string(),
-            args: Some(args),
-        };
-
-        self.issue(WebDriverCommand::ExecuteAsyncScript(cmd)).await
-    }
-
-    /// Issue an HTTP request to the given `url` with all the same cookies as the current session.
-    ///
-    /// Calling this method is equivalent to calling `with_raw_client_for` with an empty closure.
-    pub async fn raw_client_for(
-        &mut self,
-        method: Method,
-        url: &str,
-    ) -> Result<hyper::Response<hyper::Body>, error::CmdError> {
-        self.with_raw_client_for(method, url, |req| req.body(hyper::Body::empty()).unwrap())
-            .await
-    }
-
-    /// Build and issue an HTTP request to the given `url` with all the same cookies as the current
-    /// session.
-    ///
-    /// Before the HTTP request is issued, the given `before` closure will be called with a handle
-    /// to the `Request` about to be sent.
-    pub async fn with_raw_client_for<F>(
-        &mut self,
-        method: Method,
-        url: &str,
-        before: F,
-    ) -> Result<hyper::Response<hyper::Body>, error::CmdError>
-    where
-        F: FnOnce(http::request::Builder) -> hyper::Request<hyper::Body>,
-    {
-        let url = url.to_owned();
-        // We need to do some trickiness here. GetCookies will only give us the cookies for the
-        // *current* domain, whereas we want the cookies for `url`'s domain. So, we navigate to the
-        // URL in question, fetch its cookies, and then navigate back. *Except* that we can't do
-        // that either (what if `url` is some huge file?). So we *actually* navigate to some weird
-        // url that's unlikely to exist on the target doamin, and which won't resolve into the
-        // actual content, but will still give the same cookies.
-        //
-        // The fact that cookies can have /path and security constraints makes this even more of a
-        // pain. /path in particular is tricky, because you could have a URL like:
-        //
-        //    example.com/download/some_identifier/ignored_filename_just_for_show
-        //
-        // Imagine if a cookie is set with path=/download/some_identifier. How do we get that
-        // cookie without triggering a request for the (large) file? I don't know. Hence: TODO.
-        let old_url = self.current_url_().await?;
-        let url = old_url.clone().join(&url)?;
-        let cookie_url = url.clone().join("/please_give_me_your_cookies")?;
-        self.goto(cookie_url.as_str()).await?;
-
-        // TODO: go back before we return if this call errors:
-        let cookies = self.issue(WebDriverCommand::GetCookies).await?;
-        if !cookies.is_array() {
-            return Err(error::CmdError::NotW3C(cookies));
-        }
-        self.back().await?;
-        let ua = self.get_ua().await?;
-
-        // now add all the cookies
-        let mut all_ok = true;
-        let mut jar = Vec::new();
-        for cookie in cookies.as_array().unwrap() {
-            if !cookie.is_object() {
-                all_ok = false;
-                break;
-            }
-
-            // https://w3c.github.io/webdriver/webdriver-spec.html#cookies
-            let cookie = cookie.as_object().unwrap();
-            if !cookie.contains_key("name") || !cookie.contains_key("value") {
-                all_ok = false;
-                break;
-            }
-
-            if !cookie["name"].is_string() || !cookie["value"].is_string() {
-                all_ok = false;
-                break;
-            }
-
-            // Note that since we're sending these cookies, all that matters is the mapping
-            // from name to value. The other fields only matter when deciding whether to
-            // include a cookie or not, and the driver has already decided that for us
-            // (GetCookies is for a particular URL).
-            jar.push(
-                cookie::Cookie::new(
-                    cookie["name"].as_str().unwrap().to_owned(),
-                    cookie["value"].as_str().unwrap().to_owned(),
-                )
-                .encoded()
-                .to_string(),
-            );
-        }
-
-        if !all_ok {
-            return Err(error::CmdError::NotW3C(cookies));
-        }
-
-        let mut req = hyper::Request::builder();
-        req = req
-            .method(method)
-            .uri(http::Uri::try_from(url.as_str()).unwrap());
-        req = req.header(hyper::header::COOKIE, jar.join("; "));
-        if let Some(s) = ua {
-            req = req.header(hyper::header::USER_AGENT, s);
-        }
-        let req = before(req);
-        let (tx, rx) = oneshot::channel();
-        self.issue(Cmd::Raw { req, rsp: tx }).await?;
-        match rx.await {
-            Ok(Ok(r)) => Ok(r),
-            Ok(Err(e)) => Err(e.into()),
-            Err(e) => unreachable!("Session ended prematurely: {:?}", e),
-        }
-    }
-
-    /// Switches to the frame specified at the index.
-    pub async fn enter_frame(mut self, index: Option<u16>) -> Result<Client, error::CmdError> {
-        let params = SwitchToFrameParameters {
-            id: index.map(FrameId::Short),
-        };
-        self.issue(WebDriverCommand::SwitchToFrame(params)).await?;
-        Ok(self)
-    }
-
-    /// Switches to the parent of the frame the client is currently contained within.
-    pub async fn enter_parent_frame(mut self) -> Result<Client, error::CmdError> {
-        self.issue(WebDriverCommand::SwitchToParentFrame).await?;
-        Ok(self)
-    }
-
-    /// Find an element on the page.
-    pub async fn find(&mut self, search: Locator<'_>) -> Result<Element, error::CmdError> {
-        self.by(search.into()).await
-    }
-
-    /// Find elements on the page.
-    pub async fn find_all(&mut self, search: Locator<'_>) -> Result<Vec<Element>, error::CmdError> {
-        let res = self
-            .issue(WebDriverCommand::FindElements(search.into()))
-            .await?;
-        let array = self.parse_lookup_all(res)?;
-        Ok(array
-            .into_iter()
-            .map(move |e| Element {
-                client: self.clone(),
-                element: e,
-            })
-            .collect())
-    }
-
-    /// Wait for the given function to return `true` before proceeding.
-    ///
-    /// This can be useful to wait for something to appear on the page before interacting with it.
-    /// While this currently just spins and yields, it may be more efficient than this in the
-    /// future. In particular, in time, it may only run `is_ready` again when an event occurs on
-    /// the page.
-    pub async fn wait_for<F, FF>(&mut self, mut is_ready: F) -> Result<(), error::CmdError>
-    where
-        F: FnMut(&mut Client) -> FF,
-        FF: Future<Output = Result<bool, error::CmdError>>,
-    {
-        while !is_ready(self).await? {}
-        Ok(())
-    }
-
-    /// Wait for the given element to be present on the page.
-    ///
-    /// This can be useful to wait for something to appear on the page before interacting with it.
-    /// While this currently just spins and yields, it may be more efficient than this in the
-    /// future. In particular, in time, it may only run `is_ready` again when an event occurs on
-    /// the page.
-    pub async fn wait_for_find(&mut self, search: Locator<'_>) -> Result<Element, error::CmdError> {
-        let s: webdriver::command::LocatorParameters = search.into();
-        loop {
-            match self
-                .by(webdriver::command::LocatorParameters {
-                    using: s.using,
-                    value: s.value.clone(),
-                })
-                .await
-            {
-                Ok(v) => break Ok(v),
-                Err(error::CmdError::NoSuchElement(_)) => {}
-                Err(e) => break Err(e),
-            }
-        }
-    }
-
-    /// Wait for the page to navigate to a new URL before proceeding.
-    ///
-    /// If the `current` URL is not provided, `self.current_url()` will be used. Note however that
-    /// this introduces a race condition: the browser could finish navigating *before* we call
-    /// `current_url()`, which would lead to an eternal wait.
-    pub async fn wait_for_navigation(
-        &mut self,
-        current: Option<url::Url>,
-    ) -> Result<(), error::CmdError> {
-        let current = match current {
-            Some(current) => current,
-            None => self.current_url_().await?,
-        };
-
-        self.wait_for(move |c| {
-            // TODO: get rid of this clone
-            let current = current.clone();
-            // TODO: and this one too
-            let mut c = c.clone();
-            async move { Ok(c.current_url().await? != current) }
-        })
-        .await
-    }
-
-    /// Locate a form on the page.
-    ///
-    /// Through the returned `Form`, HTML forms can be filled out and submitted.
-    pub async fn form(&mut self, search: Locator<'_>) -> Result<Form, error::CmdError> {
-        let l = search.into();
-        let res = self.issue(WebDriverCommand::FindElement(l)).await?;
-        let f = self.parse_lookup(res)?;
-        Ok(Form {
-            client: self.clone(),
-            form: f,
-        })
-    }
-
-    /// Gets the current window handle.
-    pub async fn window(&mut self) -> Result<webdriver::common::WebWindow, error::CmdError> {
-        let res = self.issue(WebDriverCommand::GetWindowHandle).await?;
-        match res {
-            Json::String(x) => Ok(webdriver::common::WebWindow(x)),
-            v => Err(error::CmdError::NotW3C(v)),
-        }
-    }
-
-    /// Gets a list of all active windows (and tabs)
-    pub async fn windows(&mut self) -> Result<Vec<webdriver::common::WebWindow>, error::CmdError> {
-        let res = self.issue(WebDriverCommand::GetWindowHandles).await?;
-        match res {
-            Json::Array(handles) => handles
-                .into_iter()
-                .map(|handle| match handle {
-                    Json::String(x) => Ok(webdriver::common::WebWindow(x)),
-                    v => Err(error::CmdError::NotW3C(v)),
-                })
-                .collect::<Result<Vec<_>, _>>(),
-            v => Err(error::CmdError::NotW3C(v)),
-        }
-    }
-
-    /// Switches to the chosen window.
-    pub async fn switch_to_window(
-        &mut self,
-        window: webdriver::common::WebWindow,
-    ) -> Result<(), error::CmdError> {
-        let params = SwitchToWindowParameters { handle: window.0 };
-        let _res = self.issue(WebDriverCommand::SwitchToWindow(params)).await?;
-        Ok(())
-    }
-
-    /// Closes the current window.
-    ///
-    /// Will close the session if no other windows exist.
-    ///
-    /// Closing a window will not switch the client to one of the remaining windows.
-    /// The switching must be done by calling `switch_to_window` using a still live window
-    /// after the current window has been closed.
-    pub async fn close_window(&mut self) -> Result<(), error::CmdError> {
-        let _res = self.issue(WebDriverCommand::CloseWindow).await?;
-        Ok(())
-    }
-
-    /// Creates a new window. If `is_tab` is `true`, then a tab will be created instead.
-    ///
-    /// Requires geckodriver > 0.24 and firefox > 66
-    ///
-    /// Windows are treated the same as tabs by the webdriver protocol.
-    /// The functions `new_window`, `switch_to_window`, `close_window`, `window` and `windows`
-    /// all operate on both tabs and windows.
-    pub async fn new_window(
-        &mut self,
-        as_tab: bool,
-    ) -> Result<webdriver::response::NewWindowResponse, error::CmdError> {
-        let type_hint = if as_tab { "tab" } else { "window" }.to_string();
-        let type_hint = Some(type_hint);
-        let params = NewWindowParameters { type_hint };
-        match self.issue(WebDriverCommand::NewWindow(params)).await? {
-            Json::Object(mut obj) => {
-                let handle = match obj
-                    .remove("handle")
-                    .and_then(|x| x.as_str().map(String::from))
-                {
-                    Some(handle) => handle,
-                    None => return Err(error::CmdError::NotW3C(Json::Object(obj))),
-                };
-
-                let typ = match obj
-                    .remove("type")
-                    .and_then(|x| x.as_str().map(String::from))
-                {
-                    Some(typ) => typ,
-                    None => return Err(error::CmdError::NotW3C(Json::Object(obj))),
-                };
-
-                Ok(webdriver::response::NewWindowResponse { handle, typ })
-            }
-            v => Err(error::CmdError::NotW3C(v)),
-        }
-    }
-
-    // helpers
-
-    async fn by(
-        &mut self,
-        locator: webdriver::command::LocatorParameters,
-    ) -> Result<Element, error::CmdError> {
-        let res = self.issue(WebDriverCommand::FindElement(locator)).await?;
-        let e = self.parse_lookup(res)?;
-        Ok(Element {
-            client: self.clone(),
-            element: e,
-        })
-    }
-
-    /// Extract the `WebElement` from a `FindElement` or `FindElementElement` command.
-    fn parse_lookup(&self, res: Json) -> Result<webdriver::common::WebElement, error::CmdError> {
-        let mut res = match res {
-            Json::Object(o) => o,
-            res => return Err(error::CmdError::NotW3C(res)),
-        };
-
-        // legacy protocol uses "ELEMENT" as identifier
-        let key = if self.is_legacy() {
-            "ELEMENT"
-        } else {
-            ELEMENT_KEY
-        };
-
-        if !res.contains_key(key) {
-            return Err(error::CmdError::NotW3C(Json::Object(res)));
-        }
-
-        match res.remove(key) {
-            Some(Json::String(wei)) => {
-                return Ok(webdriver::common::WebElement(wei));
-            }
-            Some(v) => {
-                res.insert(key.to_string(), v);
-            }
-            None => {}
-        }
-
-        Err(error::CmdError::NotW3C(Json::Object(res)))
-    }
-
-    /// Extract `WebElement`s from a `FindElements` or `FindElementElements` command.
-    fn parse_lookup_all(
-        &self,
-        res: Json,
-    ) -> Result<Vec<webdriver::common::WebElement>, error::CmdError> {
-        let res = match res {
-            Json::Array(a) => a,
-            res => return Err(error::CmdError::NotW3C(res)),
-        };
-
-        let mut array = Vec::new();
-        for json in res {
-            let e = self.parse_lookup(json)?;
-            array.push(e);
-        }
-
-        Ok(array)
-    }
-
-    fn fixup_elements(&self, args: &mut [Json]) {
-        if self.is_legacy() {
-            for arg in args {
-                // the serialization of WebElement uses the W3C index,
-                // but legacy implementations need us to use the "ELEMENT" index
-                if let Json::Object(ref mut o) = *arg {
-                    if let Some(wei) = o.remove(ELEMENT_KEY) {
-                        o.insert("ELEMENT".to_string(), wei);
-                    }
-                }
-            }
-        }
-    }
-}
-
-impl Element {
-    /// Look up an [attribute] value for this element by name.
-    ///
-    /// `Ok(None)` is returned if the element does not have the given attribute.
-    ///
-    /// [attribute]: https://dom.spec.whatwg.org/#concept-attribute
-    pub async fn attr(&mut self, attribute: &str) -> Result<Option<String>, error::CmdError> {
-        let cmd =
-            WebDriverCommand::GetElementAttribute(self.element.clone(), attribute.to_string());
-        match self.client.issue(cmd).await? {
-            Json::String(v) => Ok(Some(v)),
-            Json::Null => Ok(None),
-            v => Err(error::CmdError::NotW3C(v)),
-        }
-    }
-
-    /// Look up a DOM [property] for this element by name.
-    ///
-    /// `Ok(None)` is returned if the element does not have the given property.
-    ///
-    /// [property]: https://www.ecma-international.org/ecma-262/5.1/#sec-8.12.1
-    pub async fn prop(&mut self, prop: &str) -> Result<Option<String>, error::CmdError> {
-        let cmd = WebDriverCommand::GetElementProperty(self.element.clone(), prop.to_string());
-        match self.client.issue(cmd).await? {
-            Json::String(v) => Ok(Some(v)),
-            Json::Null => Ok(None),
-            v => Err(error::CmdError::NotW3C(v)),
-        }
-    }
-
-    /// Retrieve the text contents of this elment.
-    pub async fn text(&mut self) -> Result<String, error::CmdError> {
-        let cmd = WebDriverCommand::GetElementText(self.element.clone());
-        match self.client.issue(cmd).await? {
-            Json::String(v) => Ok(v),
-            v => Err(error::CmdError::NotW3C(v)),
-        }
-    }
-
-    /// Retrieve the HTML contents of this element.
-    ///
-    /// `inner` dictates whether the wrapping node's HTML is excluded or not. For example, take the
-    /// HTML:
-    ///
-    /// ```html
-    /// <div id="foo"><hr /></div>
-    /// ```
-    ///
-    /// With `inner = true`, `<hr />` would be returned. With `inner = false`,
-    /// `<div id="foo"><hr /></div>` would be returned instead.
-    pub async fn html(&mut self, inner: bool) -> Result<String, error::CmdError> {
-        let prop = if inner { "innerHTML" } else { "outerHTML" };
-        Ok(self.prop(prop).await?.unwrap())
-    }
-
-    /// Find the first matching descendant element.
-    pub async fn find(&mut self, search: Locator<'_>) -> Result<Element, error::CmdError> {
-        let res = self
-            .client
-            .issue(WebDriverCommand::FindElementElement(
-                self.element.clone(),
-                search.into(),
-            ))
-            .await?;
-        let e = self.client.parse_lookup(res)?;
-        Ok(Element {
-            client: self.client.clone(),
-            element: e,
-        })
-    }
-    /// Find all matching descendant elements.
-    pub async fn find_all(&mut self, search: Locator<'_>) -> Result<Vec<Element>, error::CmdError> {
-        let res = self
-            .client
-            .issue(WebDriverCommand::FindElementElements(
-                self.element.clone(),
-                search.into(),
-            ))
-            .await?;
-        let array = self.client.parse_lookup_all(res)?;
-        Ok(array
-            .into_iter()
-            .map(move |e| Element {
-                client: self.client.clone(),
-                element: e,
-            })
-            .collect())
-    }
-
-    /// Simulate the user clicking on this element.
-    ///
-    /// Note that since this *may* result in navigation, we give up the handle to the element.
-    pub async fn click(mut self) -> Result<Client, error::CmdError> {
-        let cmd = WebDriverCommand::ElementClick(self.element);
-        let r = self.client.issue(cmd).await?;
-        if r.is_null() || r.as_object().map(|o| o.is_empty()).unwrap_or(false) {
-            // geckodriver returns {} :(
-            Ok(self.client)
-        } else {
-            Err(error::CmdError::NotW3C(r))
-        }
-    }
-
-    /// Clear the value prop of this element
-    pub async fn clear(&mut self) -> Result<(), error::CmdError> {
-        let cmd = WebDriverCommand::ElementClear(self.element.clone());
-        let r = self.client.issue(cmd).await?;
-        if r.is_null() {
-            Ok(())
-        } else {
-            Err(error::CmdError::NotW3C(r))
-        }
-    }
-
-    /// Simulate the user sending keys to an element.
-    pub async fn send_keys(&mut self, text: &str) -> Result<(), error::CmdError> {
-        let cmd = WebDriverCommand::ElementSendKeys(
-            self.element.clone(),
-            SendKeysParameters {
-                text: text.to_owned(),
-            },
-        );
-        let r = self.client.issue(cmd).await?;
-        if r.is_null() {
-            Ok(())
-        } else {
-            Err(error::CmdError::NotW3C(r))
-        }
-    }
-
-    /// Get back the [`Client`] hosting this `Element`.
-    pub fn client(self) -> Client {
-        self.client
-    }
-
-    /// Follow the `href` target of the element matching the given CSS selector *without* causing a
-    /// click interaction.
-    ///
-    /// Note that since this *may* result in navigation, we give up the handle to the element.
-    pub async fn follow(mut self) -> Result<Client, error::CmdError> {
-        let cmd = WebDriverCommand::GetElementAttribute(self.element, "href".to_string());
-        let href = self.client.issue(cmd).await?;
-        let href = match href {
-            Json::String(v) => v,
-            Json::Null => {
-                let e = WebDriverError::new(
-                    webdriver::error::ErrorStatus::InvalidArgument,
-                    "cannot follow element without href attribute",
-                );
-                return Err(error::CmdError::Standard(e));
-            }
-            v => return Err(error::CmdError::NotW3C(v)),
-        };
-
-        let url = self.client.current_url_().await?;
-        let href = url.join(&href)?;
-        self.client.goto(href.as_str()).await?;
-        Ok(self.client)
-    }
-
-    /// Find and click an `option` child element by its `value` attribute.
-    pub async fn select_by_value(mut self, value: &str) -> Result<Client, error::CmdError> {
-        let locator = format!("option[value='{}']", value);
-        let locator = webdriver::command::LocatorParameters {
-            using: webdriver::common::LocatorStrategy::CSSSelector,
-            value: locator,
-        };
-
-        let cmd = WebDriverCommand::FindElementElement(self.element, locator);
-        let v = self.client.issue(cmd).await?;
-        Element {
-            element: self.client.parse_lookup(v)?,
-            client: self.client,
-        }
-        .click()
-        .await
-    }
-
-    /// Find and click an `<option>` child element by its index.
-    ///
-    /// This method clicks the first `<option>` element that is an `index`th child
-    /// (`option:nth-of-type(index+1)`). This will be the `index`th `<option>`
-    /// element if the current element is a `<select>`. If you use this method on
-    /// an `Element` that is _not_ a `<select>` (such as on a full `<form>`), it
-    /// may not do what you expect if there are multiple `<select>` elements
-    /// in the form, or if it there are stray `<option>` in the form.
-    ///
-    /// The indexing in this method is 0-based.
-    pub async fn select_by_index(&mut self, index: usize) -> Result<Client, error::CmdError> {
-        self.select_by(Locator::Css(&format!("option:nth-of-type({})", index + 1)))
-            .await
-    }
-
-    /// Find and click an `<option>` element by its visible text.
-    ///
-    /// The method doesn't make any escaping for the argument like it is done in python webdriver client for [example].
-    /// It also doesn't make any normalizations before match.
-    ///
-    /// [example]: https://github.com/SeleniumHQ/selenium/blob/941dc9c6b2e2aa4f701c1b72be8de03d4b7e996a/py/selenium/webdriver/support/select.py#L67
-    pub async fn select_by_label(&mut self, label: &str) -> Result<Client, error::CmdError> {
-        self.select_by(Locator::XPath(&format!(r".//option[.='{}']", label)))
-            .await
-    }
-
-    /// Find and click an `<option>` child element by a locator.
-    ///
-    /// This method clicks the first `<option>` element that is found.
-    /// If the element wasn't found a erorr will be issued.
-    ///
-    /// An example how to select by Id
-    ///
-    /// ```no_run
-    ///     c.select_by(Locator::Id("some-id")).await?;
-    /// ```
-    pub async fn select_by(&mut self, locator: Locator<'_>) -> Result<Client, error::CmdError> {
-        self.find(locator).await?.click().await
-    }
-
-    /// Switches to the frame contained within the element.
-    pub async fn enter_frame(self) -> Result<Client, error::CmdError> {
-        let Self {
-            mut client,
-            element,
-        } = self;
-        let params = SwitchToFrameParameters {
-            id: Some(FrameId::Element(element)),
-        };
-        client
-            .issue(WebDriverCommand::SwitchToFrame(params))
-            .await?;
-        Ok(client)
-    }
-}
-
-impl Form {
-    /// Find a form input using the given `locator` and set its value to `value`.
-    pub async fn set(
-        &mut self,
-        locator: Locator<'_>,
-        value: &str,
-    ) -> Result<Self, error::CmdError> {
-        let locator = WebDriverCommand::FindElementElement(self.form.clone(), locator.into());
-        let value = Json::from(value);
-
-        let res = self.client.issue(locator).await?;
-        let field = self.client.parse_lookup(res)?;
-        let mut args = vec![via_json!(&field), value];
-        self.client.fixup_elements(&mut args);
-        let cmd = webdriver::command::JavascriptCommandParameters {
-            script: "arguments[0].value = arguments[1]".to_string(),
-            args: Some(args),
-        };
-
-        let res = self
-            .client
-            .issue(WebDriverCommand::ExecuteScript(cmd))
-            .await?;
-        if res.is_null() {
-            Ok(Form {
-                client: self.client.clone(),
-                form: self.form.clone(),
-            })
-        } else {
-            Err(error::CmdError::NotW3C(res))
-        }
-    }
-
-    /// Find a form input with the given `name` and set its value to `value`.
-    pub async fn set_by_name(&mut self, field: &str, value: &str) -> Result<Self, error::CmdError> {
-        let locator = format!("[name='{}']", field);
-        let locator = Locator::Css(&locator);
-        self.set(locator, value).await
-    }
-
-    /// Submit this form using the first available submit button.
-    ///
-    /// `false` is returned if no submit button was not found.
-    pub async fn submit(self) -> Result<Client, error::CmdError> {
-        self.submit_with(Locator::Css("input[type=submit],button[type=submit]"))
-            .await
-    }
-=======
 mod client;
 pub use client::Client;
->>>>>>> a0136578
 
 pub mod cookies;
 pub mod elements;
