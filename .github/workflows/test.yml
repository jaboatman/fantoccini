--- conflicted
+++ resolved
@@ -35,17 +35,10 @@
         run: cargo generate-lockfile
       # https://twitter.com/jonhoo/status/1571290371124260865
       - name: cargo test --locked
-<<<<<<< HEAD
-        uses: actions-rs/cargo@v1
-        with:
-          command: test
-          args: --locked --all-features --all-targets ${{ matrix.browser }}
-=======
-        run: cargo test --locked --all-features --all-targets
+        run: cargo test --locked --all-features --all-targets ${{ matrix.browser }}
       # https://github.com/rust-lang/cargo/issues/6669
       - name: cargo test --doc
         run: cargo test --locked --all-features --doc
->>>>>>> 80a89195
   minimal:
     runs-on: ubuntu-latest
     name: ubuntu / stable / minimal-versions
@@ -66,32 +59,7 @@
       - name: cargo update -Zminimal-versions
         run: cargo +nightly update -Zminimal-versions
       - name: cargo test
-<<<<<<< HEAD
-        uses: actions-rs/cargo@v1
-        with:
-          command: test
-          args: --locked --all-features --all-targets
-=======
         run: cargo test --locked --all-features --all-targets
-  os-check:
-    runs-on: ${{ matrix.os }}
-    name: ${{ matrix.os }} / stable
-    strategy:
-      fail-fast: false
-      matrix:
-        os: [macos-latest, windows-latest]
-    steps:
-      - uses: actions/checkout@v3
-        with:
-          submodules: true
-      - name: Install stable
-        uses: dtolnay/rust-toolchain@stable
-      - name: cargo generate-lockfile
-        if: hashFiles('Cargo.lock') == ''
-        run: cargo generate-lockfile
-      - name: cargo test
-        run: cargo test --locked --all-features --all-targets
->>>>>>> 80a89195
   coverage:
     runs-on: ubuntu-latest
     name: ubuntu / stable / coverage
